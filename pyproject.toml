--- conflicted
+++ resolved
@@ -9,20 +9,12 @@
 
 [tool.poetry.dependencies]
 python = ">=3.10,<4.0"
-<<<<<<< HEAD
-pydantic = "2.8.2"
-requests = "2.32.3"
-python-slugify = "8.0.4"
-python-dotenv = "1.0.1"
-click = "8.1.7"
-aiohttp = "^3.11.10"
-=======
 pydantic = "^2.8.2"
 requests = "^2.32.3"
 python-slugify = "^8.0.4"
 python-dotenv = "^1.0.1"
 click = "^8.1.7"
->>>>>>> 2d2a61f2
+aiohttp = "^3.11.10"
 
 [tool.poetry.scripts]
 hl = "humanlayer.cli.main:cli"
