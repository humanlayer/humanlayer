name: Main

on:
  push:
    branches:
      - main
  pull_request:
    types: [opened, synchronize, reopened, ready_for_review]

jobs:
  # todo needs check-ts and test-ts too!
  checks:
    runs-on: ubuntu-latest
    steps:
      - name: Check out
        uses: actions/checkout@v4

      - uses: actions/cache@v3
        with:
          path: ~/.cache/pre-commit
          key: pre-commit-${{ hashFiles('.pre-commit-config.yaml') }}

      - uses: actions/setup-node@v4
        with:
          node-version: 22

      - name: Install Claude Code CLI
        run: npm install -g @anthropic-ai/claude-code

      - name: Install uv
        uses: astral-sh/setup-uv@v4
        with:
          enable-cache: true
          cache-dependency-glob: "uv.lock"

      - name: "Set up Python"
        uses: actions/setup-python@v5
        with:
          python-version-file: "pyproject.toml"

      - name: Install the project
        run: uv sync --all-extras --dev

      - name: Install ts deps
        run: npm -C humanlayer-ts install && npm -C hlyr install && npm -C humanlayer-ts-vercel-ai-sdk install

      - uses: actions/setup-go@v5
        with:
          go-version: stable

      # TODO: Update this, let's just pull the binary?
      - name: Install golangci-lint
        run: go install github.com/golangci/golangci-lint/cmd/golangci-lint@latest

      - name: Install mockgen
        run: go install go.uber.org/mock/mockgen@latest

      - name: Build CLI
        run: npm -C hlyr run build

      - name: Generate Go mocks
        run: make -C hld mocks

      - name: Run checks
        run: make check

  tests:
    runs-on: ubuntu-latest
    strategy:
      matrix:
        python-version: ["3.10", "3.11"]
      fail-fast: false
    steps:
      - name: Check out
        uses: actions/checkout@v4

      - uses: actions/setup-node@v4
        with:
          node-version: 22
          cache: "npm"
          cache-dependency-path: humanlayer-ts/package-lock.json

      - name: Install Claude Code CLI
<<<<<<< HEAD
        run: npm install -g @anthropics/claude-code
=======
        run: npm install -g @anthropic-ai/claude-code
>>>>>>> 418fb93c

      - name: Install uv
        uses: astral-sh/setup-uv@v4
        with:
          enable-cache: true
          cache-dependency-glob: "uv.lock"

      - name: Set up Python ${{ matrix.python-version }}
        run: uv python install ${{ matrix.python-version }}

      - name: Install ts deps
        run: npm -C humanlayer-ts install && npm -C hlyr install && npm -C humanlayer-ts-vercel-ai-sdk install

      - uses: actions/setup-go@v5
        with:
          go-version: stable

      - name: Install mockgen
        run: go install go.uber.org/mock/mockgen@latest

      - name: Build CLI
        run: npm -C hlyr run build

      - name: Generate Go mocks
        run: make -C hld mocks

      - name: Test
        run: make test

      - name: Upload Test Results
        if: always()
        uses: actions/upload-artifact@v4
        with:
          name: pytest-results-${{ matrix.python-version }}
          path: |
            junit.xml
            coverage.xml<|MERGE_RESOLUTION|>--- conflicted
+++ resolved
@@ -81,11 +81,7 @@
           cache-dependency-path: humanlayer-ts/package-lock.json
 
       - name: Install Claude Code CLI
-<<<<<<< HEAD
-        run: npm install -g @anthropics/claude-code
-=======
         run: npm install -g @anthropic-ai/claude-code
->>>>>>> 418fb93c
 
       - name: Install uv
         uses: astral-sh/setup-uv@v4
