--- conflicted
+++ resolved
@@ -17,12 +17,9 @@
 import { daemonClient } from '@/lib/daemon'
 import type { DebugInfo } from '@/lib/daemon/types'
 import { toast } from 'sonner'
-<<<<<<< HEAD
 import { getDaemonUrl } from '@/lib/daemon/http-config'
-=======
 import { useDebugStore } from '@/stores/useDebugStore'
 import { Switch } from '@/components/ui/switch'
->>>>>>> 8ad120c9
 
 interface DebugPanelProps {
   open?: boolean
@@ -38,11 +35,8 @@
   const [daemonType, setDaemonType] = useState<'managed' | 'external'>('managed')
   const [daemonInfo, setDaemonInfo] = useState<DaemonInfo | null>(null)
   const [debugInfo, setDebugInfo] = useState<DebugInfo | null>(null)
-<<<<<<< HEAD
   const [actualDaemonUrl, setActualDaemonUrl] = useState<string | null>(null)
-=======
   const { showDevUrl, setShowDevUrl } = useDebugStore()
->>>>>>> 8ad120c9
 
   // Helper to format bytes to human-readable size
   function formatBytes(bytes: number): string {
