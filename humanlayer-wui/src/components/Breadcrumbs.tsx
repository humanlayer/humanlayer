import { useLocation, useNavigate } from 'react-router-dom'
import { Home, Pencil, Check, X } from 'lucide-react'
<<<<<<< HEAD
import { useState, useEffect } from 'react'
=======
import { useState, useEffect, useRef } from 'react'
>>>>>>> 529cc7c9
import { toast } from 'sonner'
import { useHotkeys } from 'react-hotkeys-hook'
import {
  Breadcrumb,
  BreadcrumbItem,
  BreadcrumbLink,
  BreadcrumbList,
  BreadcrumbPage,
  BreadcrumbSeparator,
} from '@/components/ui/breadcrumb'
import { useStore } from '@/AppStore'
import { daemonClient } from '@/lib/daemon/client'
import { useStealHotkeyScope } from '@/hooks/useStealHotkeyScope'

// Create a dedicated scope for title editing
const TitleEditingHotkeysScope = 'title-editing'

export function Breadcrumbs() {
  const location = useLocation()
  const navigate = useNavigate()
<<<<<<< HEAD
  const isEditingTitle = useStore(state => state.isEditingSessionTitle)
  const setIsEditingTitle = useStore(state => state.setIsEditingSessionTitle)
=======
>>>>>>> 529cc7c9
  const [editValue, setEditValue] = useState('')
  const inputRef = useRef<HTMLInputElement>(null)

  const pathSegments = location.pathname.split('/').filter(Boolean)
  const isHome = pathSegments.length === 0
  const isSessionDetail = pathSegments[0] === 'sessions' && pathSegments[1]
  const sessionId = isSessionDetail ? pathSegments[1] : null

  // Get session and editing state from store
  const session = useStore(state => (sessionId ? state.sessions.find(s => s.id === sessionId) : null))
  const isEditingTitle = useStore(state => state.isEditingSessionTitle)
  const setIsEditingTitle = useStore(state => state.setIsEditingSessionTitle)

  // Steal all hotkey scopes when editing
  useStealHotkeyScope(TitleEditingHotkeysScope, isEditingTitle)

  // Add escape handler with the dedicated scope
  useHotkeys(
    'escape',
    e => {
      e.preventDefault()
      setEditValue(session?.title || session?.summary || '')
      setIsEditingTitle(false)
      inputRef.current?.blur()
    },
    {
      scopes: [TitleEditingHotkeysScope],
      enableOnFormTags: true,
      preventDefault: true,
    },
    [isEditingTitle, session],
  )

  // Watch for external triggers to start editing
  useEffect(() => {
    if (isEditingTitle && session && !editValue) {
      setEditValue(session.title || session.summary || '')
    }
  }, [isEditingTitle, session, editValue])

  const startEdit = () => {
    if (session) {
      setEditValue(session.title || session.summary || '')
      setIsEditingTitle(true)
    }
  }

  const saveEdit = async () => {
    if (!session || !editValue.trim()) return

    try {
      await daemonClient.updateSessionTitle(session.id, editValue)
      useStore.getState().updateSession(session.id, { title: editValue })
      setIsEditingTitle(false)
    } catch {
      toast.error('Failed to update session title')
    }
  }

  const cancelEdit = () => {
    setIsEditingTitle(false)
    setEditValue('')
  }

  // Watch for external triggers to start editing
  useEffect(() => {
    if (isEditingTitle && session && !editValue) {
      setEditValue(session.title || session.summary || '')
    }
  }, [isEditingTitle, session])

  return (
    <Breadcrumb className="mb-4 font-mono text-sm tracking-wider">
      <BreadcrumbList>
        <BreadcrumbItem>
          {isHome ? (
            <BreadcrumbPage className="flex items-center gap-1">
              <Home className="w-4 h-4" />
              Sessions
            </BreadcrumbPage>
          ) : (
            <BreadcrumbLink
              onClick={() => navigate('/')}
              className="flex items-center gap-1 cursor-pointer"
            >
              <Home className="w-4 h-4" />
              Sessions
            </BreadcrumbLink>
          )}
        </BreadcrumbItem>

        {isSessionDetail && session && (
          <>
            <BreadcrumbSeparator />
            <BreadcrumbItem>
              {isEditingTitle ? (
                <div className="flex items-center gap-1">
                  <input
                    ref={inputRef}
                    type="text"
                    value={editValue}
                    onChange={e => setEditValue(e.target.value)}
                    onKeyDownCapture={e => {
                      // Use capture phase to intercept escape before any other handler
                      if (e.key === 'Escape') {
                        e.preventDefault()
                        e.stopPropagation()
                        e.nativeEvent.stopImmediatePropagation()
                      }
                    }}
                    onKeyDown={e => {
                      if (e.key === 'Enter') {
                        e.preventDefault()
                        saveEdit()
<<<<<<< HEAD
                      } else if (e.key === 'Escape') {
                        e.preventDefault()
                        e.stopPropagation()
                        // Stop immediate propagation to prevent any other handlers
                        e.nativeEvent.stopImmediatePropagation()
                        // Reset edit value to original title
                        setEditValue(session?.title || session?.summary || '')
                        // Exit editing mode without saving
                        setIsEditingTitle(false)
                        // Just blur the input, don't focus anything else
                        ;(e.target as HTMLInputElement).blur()
                      }
                    }}
                    onKeyUp={e => {
                      if (e.key === 'Escape') {
                        e.stopPropagation()
                        e.nativeEvent.stopImmediatePropagation()
                      }
=======
                      }
                    }}
                    className="px-1 py-0.5 text-sm bg-background border rounded font-mono"
                    style={{
                      width: `${Math.max(20, editValue.length) * 0.7}em`,
                      minWidth: '20em',
                      maxWidth: '80em',
>>>>>>> 529cc7c9
                    }}
                    autoFocus
                  />
                  <button onClick={saveEdit} className="p-0.5 hover:opacity-80">
                    <Check className="h-3 w-3" />
                  </button>
                  <button onClick={cancelEdit} className="p-0.5 hover:opacity-80">
                    <X className="h-3 w-3" />
                  </button>
                </div>
              ) : (
                <BreadcrumbPage className="flex items-center gap-1">
                  <span>{session.title || session.summary || `Session ${sessionId?.slice(0, 8)}`}</span>
                  <button
                    onClick={startEdit}
                    className="p-0.5 opacity-50 hover:opacity-100 transition-opacity"
                    aria-label="Edit session title"
                  >
                    <Pencil className="h-3 w-3" />
                  </button>
                </BreadcrumbPage>
              )}
            </BreadcrumbItem>
          </>
        )}
      </BreadcrumbList>
    </Breadcrumb>
  )
}<|MERGE_RESOLUTION|>--- conflicted
+++ resolved
@@ -1,10 +1,6 @@
 import { useLocation, useNavigate } from 'react-router-dom'
 import { Home, Pencil, Check, X } from 'lucide-react'
-<<<<<<< HEAD
-import { useState, useEffect } from 'react'
-=======
 import { useState, useEffect, useRef } from 'react'
->>>>>>> 529cc7c9
 import { toast } from 'sonner'
 import { useHotkeys } from 'react-hotkeys-hook'
 import {
@@ -25,11 +21,6 @@
 export function Breadcrumbs() {
   const location = useLocation()
   const navigate = useNavigate()
-<<<<<<< HEAD
-  const isEditingTitle = useStore(state => state.isEditingSessionTitle)
-  const setIsEditingTitle = useStore(state => state.setIsEditingSessionTitle)
-=======
->>>>>>> 529cc7c9
   const [editValue, setEditValue] = useState('')
   const inputRef = useRef<HTMLInputElement>(null)
 
@@ -144,26 +135,6 @@
                       if (e.key === 'Enter') {
                         e.preventDefault()
                         saveEdit()
-<<<<<<< HEAD
-                      } else if (e.key === 'Escape') {
-                        e.preventDefault()
-                        e.stopPropagation()
-                        // Stop immediate propagation to prevent any other handlers
-                        e.nativeEvent.stopImmediatePropagation()
-                        // Reset edit value to original title
-                        setEditValue(session?.title || session?.summary || '')
-                        // Exit editing mode without saving
-                        setIsEditingTitle(false)
-                        // Just blur the input, don't focus anything else
-                        ;(e.target as HTMLInputElement).blur()
-                      }
-                    }}
-                    onKeyUp={e => {
-                      if (e.key === 'Escape') {
-                        e.stopPropagation()
-                        e.nativeEvent.stopImmediatePropagation()
-                      }
-=======
                       }
                     }}
                     className="px-1 py-0.5 text-sm bg-background border rounded font-mono"
@@ -171,7 +142,6 @@
                       width: `${Math.max(20, editValue.length) * 0.7}em`,
                       minWidth: '20em',
                       maxWidth: '80em',
->>>>>>> 529cc7c9
                     }}
                     autoFocus
                   />
