import { HOTKEY_SCOPES } from '@/hooks/hotkeys/scopes'
import { useSessionLauncher } from '@/hooks/useSessionLauncher'
import { useFocusTrap } from '@/hooks/useFocusTrap'
import { cn } from '@/lib/utils'
import type React from 'react'
import { useHotkeys } from 'react-hotkeys-hook'
import CommandInput from './CommandInput'
import CommandPaletteMenu from './CommandPaletteMenu'
import { HotkeyScopeBoundary } from './HotkeyScopeBoundary'
import { Card, CardContent } from './ui/card'

<<<<<<< HEAD
export function SessionLauncher() {
  const modalRef = useRef<HTMLDivElement>(null)
  const {
    isOpen,
    close,
    query,
    setQuery,
    config,
    setConfig,
    launchSession,
    isLaunching,
    error,
    mode,
    view,
    setView,
  } = useSessionLauncher()
=======
interface SessionLauncherProps {
  isOpen: boolean
  onClose: () => void
}

export function SessionLauncher({ isOpen, onClose }: SessionLauncherProps) {
  const focusTrapRef = useFocusTrap(isOpen)
  const { query, setQuery, config, setConfig, launchSession, isLaunching, error, mode, view, setView } =
    useSessionLauncher()
>>>>>>> 746df017

  useHotkeys(
    'escape',
    e => {
      e.preventDefault()
      e.stopPropagation()

      // Check if an input is currently focused
      const activeElement = document.activeElement
      const isInputFocused =
        activeElement?.tagName === 'INPUT' ||
        activeElement?.tagName === 'TEXTAREA' ||
        (activeElement as HTMLElement)?.contentEditable === 'true'

      if (isInputFocused) {
        // First ESC: just blur the input
        ;(activeElement as HTMLElement).blur()
      } else {
        // Second ESC or ESC when no input focused: close modal
        close()
      }
    },
    {
      enabled: isOpen,
      enableOnFormTags: true,
      scopes: [HOTKEY_SCOPES.SESSION_LAUNCHER],
    },
  )

  useHotkeys(
    'meta+enter, ctrl+enter',
    e => {
      e.preventDefault()
      e.stopPropagation()
      handleSubmit()
    },
    {
      enabled: isOpen,
      enableOnFormTags: true, // Critical: allows the shortcut to work in form inputs
      scopes: [HOTKEY_SCOPES.SESSION_LAUNCHER],
      preventDefault: true,
    },
  )

  // Tab navigation is now handled by useFocusTrap hook

  // Scope is now managed by HotkeyScopeBoundary wrapper

  // Click outside to close
  const handleOverlayClick = (e: React.MouseEvent) => {
    if (e.target === e.currentTarget) {
      close()
    }
  }

  const handleSubmit = async () => {
    if (!query.trim()) return
    await launchSession()
  }

  if (!isOpen) return null

  return (
    <HotkeyScopeBoundary
      scope={HOTKEY_SCOPES.SESSION_LAUNCHER}
      isActive={isOpen}
      rootScopeDisabled={true}
      componentName="SessionLauncher"
    >
      <div
        className="fixed inset-0 z-50 bg-black/50 backdrop-blur-sm flex items-center justify-center p-4"
        onClick={handleOverlayClick}
      >
        <Card
          ref={focusTrapRef}
          data-command-palette
          className={cn(
            'w-full max-w-2xl bg-background border-2 shadow-xl',
            'animate-in fade-in-0 zoom-in-95 duration-200',
          )}
        >
          <CardContent className="p-6">
            <div className="space-y-4">
              <div className="flex items-center justify-between">
                <h2 className="text-lg font-semibold text-foreground">
                  {view === 'menu'
                    ? mode === 'command'
                      ? 'Command Palette'
                      : 'Jump to Session'
                    : 'Create Session'}
                </h2>
                <div className="flex items-center space-x-2">
                  {view === 'input' && (
                    <button
                      onClick={() => setView('menu')}
                      className="text-xs text-muted-foreground hover:text-foreground"
                    >
                      ← Back
                    </button>
                  )}
                  <kbd className="text-xs text-muted-foreground bg-muted px-2 py-1 rounded">ESC</kbd>
                </div>
              </div>

              {view === 'menu' ? (
                <CommandPaletteMenu />
              ) : (
                <>
                  <CommandInput
                    value={query}
                    onChange={setQuery}
                    onSubmit={handleSubmit}
                    placeholder="Ask an agent..."
                    isLoading={isLaunching}
                    config={config}
                    onConfigChange={setConfig}
                  />

                  {error && (
                    <div className="text-sm text-destructive bg-destructive/10 border border-destructive/20 rounded p-3">
                      {error}
                    </div>
                  )}

                  <div className="flex items-center justify-end text-xs text-muted-foreground">
                    <div className="flex items-center space-x-2">
                      <span>ESC Close</span>
                    </div>
                  </div>
                </>
              )}
            </div>
          </CardContent>
        </Card>
      </div>
    </HotkeyScopeBoundary>
  )
}<|MERGE_RESOLUTION|>--- conflicted
+++ resolved
@@ -9,24 +9,6 @@
 import { HotkeyScopeBoundary } from './HotkeyScopeBoundary'
 import { Card, CardContent } from './ui/card'
 
-<<<<<<< HEAD
-export function SessionLauncher() {
-  const modalRef = useRef<HTMLDivElement>(null)
-  const {
-    isOpen,
-    close,
-    query,
-    setQuery,
-    config,
-    setConfig,
-    launchSession,
-    isLaunching,
-    error,
-    mode,
-    view,
-    setView,
-  } = useSessionLauncher()
-=======
 interface SessionLauncherProps {
   isOpen: boolean
   onClose: () => void
@@ -36,7 +18,6 @@
   const focusTrapRef = useFocusTrap(isOpen)
   const { query, setQuery, config, setConfig, launchSession, isLaunching, error, mode, view, setView } =
     useSessionLauncher()
->>>>>>> 746df017
 
   useHotkeys(
     'escape',
@@ -56,7 +37,7 @@
         ;(activeElement as HTMLElement).blur()
       } else {
         // Second ESC or ESC when no input focused: close modal
-        close()
+        onClose()
       }
     },
     {
@@ -88,7 +69,7 @@
   // Click outside to close
   const handleOverlayClick = (e: React.MouseEvent) => {
     if (e.target === e.currentTarget) {
-      close()
+      onClose()
     }
   }
 
