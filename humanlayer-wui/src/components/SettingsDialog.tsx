--- conflicted
+++ resolved
@@ -3,12 +3,8 @@
 import { Switch } from '@/components/ui/switch'
 import { Input } from '@/components/ui/input'
 import { Button } from '@/components/ui/button'
-<<<<<<< HEAD
 import { Select, SelectContent, SelectItem, SelectTrigger } from '@/components/ui/select'
-import { useState, useEffect } from 'react'
-=======
 import React, { useState, useEffect } from 'react'
->>>>>>> 8632ba9c
 import { useStore } from '@/AppStore'
 import { usePostHogTracking } from '@/hooks/usePostHogTracking'
 import { POSTHOG_EVENTS } from '@/lib/telemetry/events'
@@ -18,14 +14,11 @@
 import { HotkeyScopeBoundary } from './HotkeyScopeBoundary'
 import { HOTKEY_SCOPES } from '@/hooks/hotkeys/scopes'
 import { clearSavedModelPreferences } from '@/hooks/useSessionLauncher'
-<<<<<<< HEAD
 import { getPreferredEditor, setPreferredEditor, EDITOR_OPTIONS, EditorType } from '@/lib/preferences'
-=======
 import { invoke } from '@tauri-apps/api/core'
 import { appLogDir } from '@tauri-apps/api/path'
 import { writeText } from '@tauri-apps/plugin-clipboard-manager'
 import { copyToClipboard } from '@/utils/clipboard'
->>>>>>> 8632ba9c
 
 interface SettingsDialogProps {
   open: boolean
@@ -55,12 +48,9 @@
   useEffect(() => {
     if (open) {
       fetchClaudeConfig()
-<<<<<<< HEAD
       setPreferredEditorState(getPreferredEditor())
-=======
       // Track settings opened event
       trackEvent(POSTHOG_EVENTS.SETTINGS_OPENED, {})
->>>>>>> 8632ba9c
     }
   }, [open, fetchClaudeConfig, trackEvent])
 
@@ -215,7 +205,6 @@
     }
   }
 
-<<<<<<< HEAD
   const handleEditorChange = (value: EditorType) => {
     setPreferredEditorState(value)
     setPreferredEditor(value)
@@ -223,7 +212,8 @@
     toast.success('Editor Preference Updated', {
       description: `Default editor set to ${editorLabel}`,
     })
-=======
+  }
+
   const handleLogLineCountChange = (e: React.ChangeEvent<HTMLInputElement>) => {
     const value = e.target.value
     // Only allow positive integers
@@ -264,7 +254,6 @@
     } finally {
       setCopyingLogs(false)
     }
->>>>>>> 8632ba9c
   }
 
   return (
