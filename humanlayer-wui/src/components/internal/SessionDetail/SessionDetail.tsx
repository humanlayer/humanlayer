--- conflicted
+++ resolved
@@ -405,17 +405,12 @@
   })
 
   // Use clipboard hook
-<<<<<<< HEAD
   const focusedEvent = events?.find(e => e.id === navigation.focusedEventId) || null
-  useSessionClipboard(focusedEvent, !expandedToolResult && !forkViewOpen)
-=======
-  const focusedEvent = events.find(e => e.id === navigation.focusedEventId) || null
   useSessionClipboard({
     focusedEvent,
     enabled: !expandedToolResult && !forkViewOpen,
     scope: detailScope,
   })
->>>>>>> 746df017
 
   // Handle approval parameter from URL
   const [searchParams, setSearchParams] = useSearchParams()
@@ -837,11 +832,7 @@
 
   // Add Option+A handler for auto-accept edits mode
   useHotkeys(
-<<<<<<< HEAD
-    'alt+a',
-=======
     'alt+a, option+a',
->>>>>>> 746df017
     handleToggleAutoAccept,
     {
       preventDefault: true,
@@ -1075,21 +1066,11 @@
       const container = document.querySelector('[data-conversation-container]')
       if (container) {
         container.scrollTop = container.scrollHeight
-<<<<<<< HEAD
-        // Focus the last event
-        if (events?.length > 0) {
-          const lastEvent = events[events.length - 1]
-          if (lastEvent.id !== undefined) {
-            navigation.setFocusedEventId(lastEvent.id)
-            navigation.setFocusSource('keyboard')
-          }
-=======
         // Focus the last navigable item
         if (navigation.navigableItems.length > 0) {
           const lastItem = navigation.navigableItems[navigation.navigableItems.length - 1]
           navigation.setFocusedEventId(lastItem.id)
           navigation.setFocusSource('keyboard')
->>>>>>> 746df017
         }
       }
     },
@@ -1108,21 +1089,11 @@
       const container = document.querySelector('[data-conversation-container]')
       if (container) {
         container.scrollTop = 0
-<<<<<<< HEAD
-        // Focus the first event
-        if (events?.length > 0) {
-          const firstEvent = events[0]
-          if (firstEvent.id !== undefined) {
-            navigation.setFocusedEventId(firstEvent.id)
-            navigation.setFocusSource('keyboard')
-          }
-=======
         // Focus the first navigable item
         if (navigation.navigableItems.length > 0) {
           const firstItem = navigation.navigableItems[0]
           navigation.setFocusedEventId(firstItem.id)
           navigation.setFocusSource('keyboard')
->>>>>>> 746df017
         }
       }
     },
@@ -1242,34 +1213,6 @@
   }
 
   return (
-<<<<<<< HEAD
-    <section className="flex flex-col h-full gap-3">
-      {/* Unified header with working directory */}
-      <div className="flex items-center justify-between gap-2">
-        {/* Working directory info - show SearchInput for drafts, AdditionalDirectoriesDropdown otherwise */}
-        {isDraft ? (
-          <div className="flex-1">
-            <div className="flex items-center gap-1.5 text-xs font-semibold text-foreground pb-1">
-              <FolderOpen className="h-3 w-3" />
-              <span>Working Directory</span>
-            </div>
-            <SearchInput
-              placeholder="Select a directory to work in..."
-              className="mt-1"
-              recentDirectories={recentPaths}
-              value={selectedDirectory}
-              onChange={setSelectedDirectory}
-              onSubmit={value => value && setSelectedDirectory(value)}
-            />
-            {selectedDirectory && (
-              <div className="mt-2 px-2 py-1 bg-muted/50 rounded-md">
-                <p className="text-xs font-mono text-muted-foreground truncate">{selectedDirectory}</p>
-              </div>
-            )}
-          </div>
-        ) : (
-          session.workingDir && (
-=======
     <HotkeyScopeBoundary
       scope={detailScope}
       componentName={`SessionDetail-${session?.archived ? 'archived' : 'normal'}`}
@@ -1277,10 +1220,30 @@
       <section className="flex flex-col h-full gap-3">
         {/* Unified header with working directory */}
         <div className="flex items-center justify-between gap-2">
-          {/* Working directory info */}
-          {session.workingDir && (
->>>>>>> 746df017
-            <AdditionalDirectoriesDropdown
+          {/* Working directory info - show SearchInput for drafts, AdditionalDirectoriesDropdown otherwise */}
+          {isDraft ? (
+            <div className="flex-1">
+              <div className="flex items-center gap-1.5 text-xs font-semibold text-foreground pb-1">
+                <FolderOpen className="h-3 w-3" />
+                <span>Working Directory</span>
+              </div>
+              <SearchInput
+                placeholder="Select a directory to work in..."
+                className="mt-1"
+                recentDirectories={recentPaths}
+                value={selectedDirectory}
+                onChange={setSelectedDirectory}
+                onSubmit={value => value && setSelectedDirectory(value)}
+              />
+              {selectedDirectory && (
+                <div className="mt-2 px-2 py-1 bg-muted/50 rounded-md">
+                  <p className="text-xs font-mono text-muted-foreground truncate">{selectedDirectory}</p>
+                </div>
+              )}
+            </div>
+          ) : (
+            session.workingDir && (
+              <AdditionalDirectoriesDropdown
               workingDir={session.workingDir}
               directories={session.additionalDirectories || []}
               sessionStatus={session.status}
@@ -1288,17 +1251,16 @@
               open={directoriesDropdownOpen}
               onOpenChange={setDirectoriesDropdownOpen}
             />
-<<<<<<< HEAD
-          )
-        )}
-
-        {/* Fork view modal */}
-        <ForkViewModal
-          events={events}
-          selectedEventIndex={previewEventIndex}
-          onSelectEvent={handleForkSelect}
-          isOpen={forkViewOpen}
-          onOpenChange={open => {
+            )
+          )}
+
+          {/* Fork view modal */}
+          <ForkViewModal
+            events={events}
+            selectedEventIndex={previewEventIndex}
+            onSelectEvent={handleForkSelect}
+            isOpen={forkViewOpen}
+            onOpenChange={open => {
             setForkViewOpen(open)
             // Focus the input when closing the fork modal
             // Use longer delay to ensure it happens after all dialog cleanup
@@ -1313,37 +1275,12 @@
         />
       </div>
 
-      {!isDraft && (
-        <div className={`flex flex-1 gap-4 ${isWideView ? 'flex-row' : 'flex-col'} min-h-0`}>
-          {/* Conversation content and Loading - only show for non-draft sessions */}
-=======
-          )}
-
-          {/* Fork view modal */}
-          <ForkViewModal
-            events={events}
-            selectedEventIndex={previewEventIndex}
-            onSelectEvent={handleForkSelect}
-            isOpen={forkViewOpen}
-            onOpenChange={open => {
-              setForkViewOpen(open)
-              // Focus the input when closing the fork modal
-              // Use longer delay to ensure it happens after all dialog cleanup
-              if (!open && responseEditor) {
-                setTimeout(() => {
-                  responseEditor.commands.focus()
-                }, 50)
-              }
-            }}
-            sessionStatus={session.status}
-            onArchiveOnForkChange={setArchiveOnFork}
-          />
         </div>
 
-        <div className={`flex flex-1 gap-4 ${isWideView ? 'flex-row' : 'flex-col'} min-h-0`}>
-          {/* Conversation content and Loading */}
->>>>>>> 746df017
-          <Card
+        {!isDraft && (
+          <div className={`flex flex-1 gap-4 ${isWideView ? 'flex-row' : 'flex-col'} min-h-0`}>
+            {/* Conversation content and Loading - only show for non-draft sessions */}
+            <Card
             className={`Conversation-Card w-full relative ${cardVerticalPadding} flex flex-col min-h-0`}
           >
             <CardContent className="px-3 flex flex-col flex-1 min-h-0">
@@ -1408,41 +1345,9 @@
             </Card>
           )}
         </div>
-<<<<<<< HEAD
       )}
 
       {/* Response input - always show but disable for non-completed sessions */}
-      <Card className="py-2">
-        <CardContent className="px-2">
-          <ResponseInput
-            denyingApprovalId={approvals.denyingApprovalId ?? undefined}
-            isDenying={approvals.isDenying}
-            onDeny={approvals.handleDeny}
-            handleCancelDeny={approvals.handleCancelDeny}
-            denyAgainstOldestApproval={approvals.denyAgainstOldestApproval}
-            session={session}
-            parentSessionData={parentSessionData || parentSession || undefined}
-            isResponding={actions.isResponding}
-            handleContinueSession={actions.handleContinueSession}
-            isForkMode={actions.isForkMode}
-            forkTokenCount={forkTokenCount}
-            isDraft={isDraft}
-            onLaunchDraft={handleLaunchDraft}
-            onDiscardDraft={handleDiscardDraft}
-            isLaunchingDraft={isLaunchingDraft}
-            forkTurnNumber={
-              previewEventIndex !== null
-                ? events
-                    .slice(0, previewEventIndex)
-                    .filter(e => e.eventType === 'message' && e.role === 'user').length
-                : undefined
-            }
-            onModelChange={() => {
-              // Refresh session data if needed
-              fetchActiveSessionDetail(session.id)
-=======
-
-        {/* Response input - always show but disable for non-completed sessions */}
         <Card className="py-2">
           <CardContent className="px-2">
             <ResponseInput
@@ -1457,6 +1362,10 @@
               handleContinueSession={actions.handleContinueSession}
               isForkMode={actions.isForkMode}
               forkTokenCount={forkTokenCount}
+              isDraft={isDraft}
+              onLaunchDraft={handleLaunchDraft}
+              onDiscardDraft={handleDiscardDraft}
+              isLaunchingDraft={isLaunchingDraft}
               forkTurnNumber={
                 previewEventIndex !== null
                   ? events
@@ -1511,7 +1420,6 @@
             onClose={() => {
               setExpandedToolResult(null)
               setExpandedToolCall(null)
->>>>>>> 746df017
             }}
           />
         )}
@@ -1522,27 +1430,15 @@
           onOpenChange={setDangerousSkipPermissionsDialogOpen}
           onConfirm={handleDangerousSkipPermissionsConfirm}
         />
-<<<<<<< HEAD
-      )}
-
-      {/* Dangerously Skip Permissions Dialog */}
-      <DangerouslySkipPermissionsDialog
-        open={dangerousSkipPermissionsDialogOpen}
-        onOpenChange={setDangerousSkipPermissionsDialogOpen}
-        onConfirm={handleDangerousSkipPermissionsConfirm}
-      />
-
-      {/* Discard Draft Dialog */}
-      <DiscardDraftDialog
-        open={showDiscardDialog}
-        onConfirm={handleConfirmDiscard}
-        onCancel={() => setShowDiscardDialog(false)}
-      />
-    </section>
-=======
+
+        {/* Discard Draft Dialog */}
+        <DiscardDraftDialog
+          open={showDiscardDialog}
+          onConfirm={handleConfirmDiscard}
+          onCancel={() => setShowDiscardDialog(false)}
+        />
       </section>
     </HotkeyScopeBoundary>
->>>>>>> 746df017
   )
 }
 
