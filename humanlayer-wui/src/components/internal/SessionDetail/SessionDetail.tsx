import { useState, useEffect, useCallback, useRef, useMemo } from 'react'
import { useHotkeys } from 'react-hotkeys-hook'
import { toast } from 'sonner'

import { ConversationEvent, SessionInfo, ApprovalStatus, SessionStatus } from '@/lib/daemon/types'
import { Card, CardContent } from '@/components/ui/card'
import { useConversation, useKeyboardNavigationProtection } from '@/hooks'
import { ChevronDown, Archive, Pencil } from 'lucide-react'
import { getStatusTextClass } from '@/utils/component-utils'
import { renderSessionStatus } from '@/utils/sessionStatus'
import { truncate } from '@/utils/formatting'
import { daemonClient } from '@/lib/daemon/client'
import { useStore } from '@/AppStore'
import { Input } from '@/components/ui/input'
import { Button } from '@/components/ui/button'

// Import extracted components
import { ConversationContent } from './views/ConversationContent'
import { ToolResultModal } from './components/ToolResultModal'
import { TodoWidget } from './components/TodoWidget'
import { ResponseInput } from './components/ResponseInput'
import { ErrorBoundary } from './components/ErrorBoundary'
import { AutoAcceptIndicator } from './AutoAcceptIndicator'
import { ForkViewModal } from './components/ForkViewModal'

// Import hooks
import { useSessionActions } from './hooks/useSessionActions'
import { useSessionApprovals } from './hooks/useSessionApprovals'
import { useSessionNavigation } from './hooks/useSessionNavigation'
import { useTaskGrouping } from './hooks/useTaskGrouping'
import { useSessionClipboard } from './hooks/useSessionClipboard'
import { useStealHotkeyScope } from '@/hooks/useStealHotkeyScope'

interface SessionDetailProps {
  session: SessionInfo
  onClose: () => void
}

export const SessionDetailHotkeysScope = 'session-detail'

const ROBOT_VERBS = [
  'riffing',
  'vibing',
  'schlepping',
  'ideating',
  'thriving',
  'frolicking',
  'photosynthesizing',
  'prototyping',
  'finagling',
  'overcomplicating',
  'clauding',
  'generating',
  'proliferating',
  'quantizing',
  'enshrining',
  'collapsing',
  'amplifying',
  'inducting',
  'capacitizing',
  'conducting',
  'densifying',
  'diffusing',
  'attending',
  'propagating',
  'fusing',
  'gravitating',
  'potentiating',
  'radiating',
  'reflecting',
  'simplifying',
  'superconducting',
  'fixating',
  'transisting',
  'accelerating',
  'transcribing',
  'receiving',
  'adhering',
  'connecting',
  'sublimating',
  'balancing',
  'ionizing',
  'actuating',
  'mechanizing',
  'harmonizing',
]

function SessionDetail({ session, onClose }: SessionDetailProps) {
  const [isWideView, setIsWideView] = useState(false)
  const [isCompactView, setIsCompactView] = useState(false)
  const [expandedToolResult, setExpandedToolResult] = useState<ConversationEvent | null>(null)
  const [expandedToolCall, setExpandedToolCall] = useState<ConversationEvent | null>(null)
  const [isSplitView, setIsSplitView] = useState(false)
  const [forkViewOpen, setForkViewOpen] = useState(false)
  const [previewEventIndex, setPreviewEventIndex] = useState<number | null>(null)
  const [pendingForkMessage, setPendingForkMessage] = useState<ConversationEvent | null>(null)
  const [confirmingArchive, setConfirmingArchive] = useState(false)

  // State for inline title editing
  const [isEditingTitle, setIsEditingTitle] = useState(false)
  const [editValue, setEditValue] = useState('')

  // Helper functions for inline title editing
  const startEditTitle = () => {
    setIsEditingTitle(true)
    setEditValue(session.title || session.summary || '')
  }

  const saveEditTitle = async () => {
    try {
      await daemonClient.updateSessionTitle(session.id, editValue)

      // Update the session in the store
      useStore.getState().updateSession(session.id, { title: editValue })

      setIsEditingTitle(false)
      setEditValue('')
    } catch (error) {
      toast.error('Failed to update session title', {
        description: error instanceof Error ? error.message : 'Unknown error',
      })
    }
  }

  const cancelEditTitle = () => {
    setIsEditingTitle(false)
    setEditValue('')
  }

  // Keyboard navigation protection
  const { shouldIgnoreMouseEvent, startKeyboardNavigation } = useKeyboardNavigationProtection()

  const isActivelyProcessing = ['starting', 'running', 'completing'].includes(session.status)
  const responseInputRef = useRef<HTMLTextAreaElement>(null)
  const confirmingArchiveTimeoutRef = useRef<ReturnType<typeof setTimeout> | null>(null)

  // Get session from store to access auto_accept_edits
  const sessionFromStore = useStore(state => state.sessions.find(s => s.id === session.id))
  const autoAcceptEdits = sessionFromStore?.auto_accept_edits ?? false

  // Generate random verb that changes every 10-20 seconds
  const [randomVerb, setRandomVerb] = useState(() => {
    const verb = ROBOT_VERBS[Math.floor(Math.random() * ROBOT_VERBS.length)]
    return verb.charAt(0).toUpperCase() + verb.slice(1)
  })

  // Randomly choose spinner type on mount (0: fancy, 1: simple, 2: bars)
  const spinnerType = useMemo(() => {
    const types = [0, 1, 3] // Excluding 2 (minimal)
    return types[Math.floor(Math.random() * types.length)]
  }, [])

  useEffect(() => {
    if (!isActivelyProcessing) return

    const changeVerb = () => {
      const verb = ROBOT_VERBS[Math.floor(Math.random() * ROBOT_VERBS.length)]
      setRandomVerb(verb.charAt(0).toUpperCase() + verb.slice(1))
    }

    let intervalId: ReturnType<typeof setTimeout>

    // Function to schedule next change
    const scheduleNextChange = () => {
      const delay = 2000 + Math.random() * 18000 // 2-20 seconds
      intervalId = setTimeout(() => {
        changeVerb()
        scheduleNextChange() // Schedule the next change
      }, delay)
    }

    // Start the first scheduled change
    scheduleNextChange()

    // Cleanup
    return () => {
      if (intervalId) clearTimeout(intervalId)
    }
  }, [isActivelyProcessing])

  // Get events for sidebar access
  const { events } = useConversation(session.id)

  // Use task grouping
  const { hasSubTasks, expandedTasks, toggleTaskGroup } = useTaskGrouping(events)

  // Use navigation hook
  const navigation = useSessionNavigation({
    events,
    hasSubTasks,
    expandedTasks,
    toggleTaskGroup,
    expandedToolResult,
    setExpandedToolResult,
    setExpandedToolCall,
    disabled: forkViewOpen, // Disable navigation when fork view is open
    startKeyboardNavigation,
  })

  // Use approvals hook
  const approvals = useSessionApprovals({
    sessionId: session.id,
    events,
    focusedEventId: navigation.focusedEventId,
    setFocusedEventId: navigation.setFocusedEventId,
    setFocusSource: navigation.setFocusSource,
  })

  // Use clipboard hook
  const focusedEvent = events.find(e => e.id === navigation.focusedEventId) || null
  useSessionClipboard(focusedEvent, !expandedToolResult && !forkViewOpen)

  // Add fork commit handler
  const handleForkCommit = useCallback(() => {
    // Reset preview state after successful fork
    setPreviewEventIndex(null)
    setPendingForkMessage(null)
    setForkViewOpen(false)
  }, [])

  // Use session actions hook
  const actions = useSessionActions({
    session,
    onClose,
    pendingForkMessage,
    onForkCommit: handleForkCommit,
  })

  // Add fork selection handler
  const handleForkSelect = useCallback(
    (eventIndex: number | null) => {
      if (eventIndex === null) {
        // Return to current state - clear everything
        setPreviewEventIndex(null)
        setPendingForkMessage(null)
        // Also clear the response input when selecting "Current"
        actions.setResponseInput('')
        return
      }

      // Set preview mode
      setPreviewEventIndex(eventIndex)

      // Find the selected user message
      const selectedEvent = events[eventIndex]
      if (selectedEvent?.event_type === 'message' && selectedEvent?.role === 'user') {
        // Find the session ID from the event before this one
        const previousEvent = eventIndex > 0 ? events[eventIndex - 1] : null
        const forkFromSessionId = previousEvent?.session_id || session.id

        // Store both the message content and the session ID to fork from
        setPendingForkMessage({
          ...selectedEvent,
          session_id: forkFromSessionId, // Override with the previous event's session ID
        })
      }
    },
    [events, actions],
  )

  // We no longer automatically clear preview when closing
  // This allows the preview to persist after selecting with Enter

  // Screen size detection for responsive layout
  useEffect(() => {
    const checkScreenSize = () => {
      setIsWideView(window.innerWidth >= 1024) // lg breakpoint
      // Consider compact view for heights less than 800px
      setIsCompactView(window.innerHeight < 800)
    }

    checkScreenSize()
    window.addEventListener('resize', checkScreenSize)
    return () => window.removeEventListener('resize', checkScreenSize)
  }, [])

  // Scroll to bottom when session opens
  useEffect(() => {
    // Scroll to bottom of conversation
    const container = document.querySelector('[data-conversation-container]')
    if (container) {
      container.scrollTop = container.scrollHeight
    }
  }, [session.id]) // Re-run when session changes

  // Cleanup confirmation timeout on unmount or session change
  useEffect(() => {
    return () => {
      if (confirmingArchiveTimeoutRef.current) {
        clearTimeout(confirmingArchiveTimeoutRef.current)
        confirmingArchiveTimeoutRef.current = null
      }
    }
  }, [session.id])

  // Check if there are pending approvals out of view
  const [hasPendingApprovalsOutOfView, setHasPendingApprovalsOutOfView] = useState(false)

  const lastTodo = events
    ?.toReversed()
    .find(e => e.event_type === 'tool_call' && e.tool_name === 'TodoWrite')

  // Clear focus on escape, then close if nothing focused
  // This needs special handling for confirmingApprovalId

  useHotkeys(
    'escape',
    ev => {
      if ((ev.target as HTMLElement)?.dataset.slot === 'dialog-close') {
        console.warn('Ignoring onClose triggered by dialog-close in SessionDetail')
        return null
      }

      // Don't process escape if fork view is open
      if (forkViewOpen) {
        return
      }

      // If the textarea is focused, blur it and stop processing
      if (ev.target === responseInputRef.current && responseInputRef.current) {
        responseInputRef.current.blur()
        return
      }

      if (confirmingArchive) {
        setConfirmingArchive(false)
        // Clear timeout if exists
        if (confirmingArchiveTimeoutRef.current) {
          clearTimeout(confirmingArchiveTimeoutRef.current)
          confirmingArchiveTimeoutRef.current = null
        }
      } else if (approvals.confirmingApprovalId) {
        approvals.setConfirmingApprovalId(null)
      } else if (navigation.focusedEventId) {
        navigation.setFocusedEventId(null)
      } else {
        onClose()
      }
    },
    {
      scopes: SessionDetailHotkeysScope,
      enableOnFormTags: true, // Enable escape key in form elements like textarea
    },
  )

  // Add Shift+Tab handler for auto-accept edits mode
  useHotkeys(
    'shift+tab',
    async () => {
      try {
        const newState = !autoAcceptEdits
        await daemonClient.updateSessionSettings(session.id, {
          auto_accept_edits: newState,
        })

        // State will be updated via event subscription
      } catch (error) {
        console.error('Failed to toggle auto-accept mode:', error)
      }
    },
    {
      scopes: [SessionDetailHotkeysScope],
      preventDefault: true,
    },
    [session.id, autoAcceptEdits], // Dependencies
  )

  // Add hotkey to archive session ('e' key)
  useHotkeys(
    'e',
    async () => {
      // TODO(3): The timeout clearing logic (using confirmingArchiveTimeoutRef) is duplicated in multiple places.
      // Consider refactoring this into a helper function to reduce repetition.

      // Clear any existing timeout
      if (confirmingArchiveTimeoutRef.current) {
        clearTimeout(confirmingArchiveTimeoutRef.current)
        confirmingArchiveTimeoutRef.current = null
      }

      // Check if session is active (requires confirmation)
<<<<<<< HEAD
      const isActiveSession = [
        SessionStatus.Starting,
        SessionStatus.Running,
        SessionStatus.Interrupting,
        SessionStatus.WaitingInput,
      ].includes(session.status)
=======
      const isActiveSession = (
        [
          SessionStatus.Starting,
          SessionStatus.Running,
          SessionStatus.Completing,
          SessionStatus.WaitingInput,
        ] as SessionStatus[]
      ).includes(session.status)
>>>>>>> 06f6194f

      const isArchiving = !session.archived

      if (isActiveSession && !confirmingArchive) {
        // First press - show warning
        setConfirmingArchive(true)
        // TODO(3): Consider using a Dialog instead of toast for archive confirmation.
        // This would improve accessibility (mouse users can click buttons) and avoid
        // complexity around timeout management. The current toast approach works but
        // isn't ideal for all users.
        toast.warning('Press e again to archive active session', {
          description: 'This session is still active. Press e again within 3 seconds to confirm.',
          duration: 3000,
        })

        // Set timeout to reset confirmation state
        confirmingArchiveTimeoutRef.current = setTimeout(() => {
          setConfirmingArchive(false)
          confirmingArchiveTimeoutRef.current = null
        }, 3000)
        return
      }

      // Either second press for active session or immediate archive for completed/failed
      try {
        await useStore.getState().archiveSession(session.id, isArchiving)

        // Clear confirmation state
        setConfirmingArchive(false)

        // Show success notification matching list view behavior
        toast.success(isArchiving ? 'Session archived' : 'Session unarchived', {
          description: session.summary || 'Untitled session',
          duration: 3000,
        })

        // Navigate back to session list
        onClose()
      } catch (error) {
        toast.error('Failed to archive session', {
          description: error instanceof Error ? error.message : 'Unknown error',
        })
        setConfirmingArchive(false)
      }
    },
    {
      scopes: [SessionDetailHotkeysScope],
      preventDefault: true,
    },
    [session.id, session.archived, session.summary, session.status, onClose, confirmingArchive],
  )

  // Add hotkey to open fork view (Meta+Y)
  useHotkeys(
    'meta+y',
    e => {
      e.preventDefault()
      setForkViewOpen(!forkViewOpen)
    },
    { scopes: [SessionDetailHotkeysScope] },
  )

  // Add Shift+G hotkey to scroll to bottom
  useHotkeys(
    'shift+g',
    () => {
      startKeyboardNavigation()

      const container = document.querySelector('[data-conversation-container]')
      if (container) {
        container.scrollTop = container.scrollHeight
        // Focus the last event
        if (events.length > 0) {
          const lastEvent = events[events.length - 1]
          if (lastEvent.id !== undefined) {
            navigation.setFocusedEventId(lastEvent.id)
            navigation.setFocusSource('keyboard')
          }
        }
      }
    },
    { scopes: [SessionDetailHotkeysScope] },
    [events, navigation.setFocusedEventId, navigation.setFocusSource],
  )

  // Add 'gg' to jump to top of conversation (vim-style)
  useHotkeys(
    'g>g',
    () => {
      startKeyboardNavigation()

      const container = document.querySelector('[data-conversation-container]')
      if (container) {
        container.scrollTop = 0
        // Focus the first event
        if (events.length > 0) {
          const firstEvent = events[0]
          if (firstEvent.id !== undefined) {
            navigation.setFocusedEventId(firstEvent.id)
            navigation.setFocusSource('keyboard')
          }
        }
      }
    },
    {
      enableOnFormTags: false,
      scopes: [SessionDetailHotkeysScope],
      preventDefault: true,
    },
    [events, navigation.setFocusedEventId, navigation.setFocusSource],
  )

  // Add Enter key to focus text input
  useHotkeys(
    'enter',
    () => {
      if (responseInputRef.current && session.status !== SessionStatus.Failed) {
        responseInputRef.current.focus()
      }
    },
    {
      scopes: SessionDetailHotkeysScope,
      enableOnFormTags: false,
      preventDefault: true,
    },
  )

  useStealHotkeyScope(SessionDetailHotkeysScope)

  // Note: Most hotkeys are handled by the hooks (ctrl+x, r, p, i, a, d)
  // Only the escape key needs special handling here for confirmingApprovalId

  // Check if there are pending approvals out of view when in waiting_input status
  useEffect(() => {
    const checkPendingApprovalVisibility = () => {
      if (session.status === SessionStatus.WaitingInput) {
        const pendingEvent = events.find(e => e.approval_status === ApprovalStatus.Pending)
        if (pendingEvent) {
          const container = document.querySelector('[data-conversation-container]')
          const element = container?.querySelector(`[data-event-id="${pendingEvent.id}"]`)
          if (container && element) {
            // Check if the approve/deny buttons are visible
            // Look for buttons containing the approval keyboard shortcuts
            const buttons = element.querySelectorAll('button')
            let approveButton = null
            buttons.forEach(btn => {
              if (btn.textContent?.includes('Approve') && btn.querySelector('kbd')) {
                approveButton = btn
              }
            })

            const targetElement = approveButton || element
            const elementRect = targetElement.getBoundingClientRect()
            const containerRect = container.getBoundingClientRect()

            // Consider the buttons in view if they're at least partially visible
            const inView =
              elementRect.top < containerRect.bottom && elementRect.bottom > containerRect.top

            setHasPendingApprovalsOutOfView(!inView)
          }
        } else {
          setHasPendingApprovalsOutOfView(false)
        }
      } else {
        setHasPendingApprovalsOutOfView(false)
      }
    }

    // Initial check
    checkPendingApprovalVisibility()

    // Add scroll listener
    const container = document.querySelector('[data-conversation-container]')
    if (container) {
      container.addEventListener('scroll', checkPendingApprovalVisibility)
      return () => container.removeEventListener('scroll', checkPendingApprovalVisibility)
    }
  }, [session.status, events])

  return (
    <section className={`flex flex-col h-full ${isCompactView ? 'gap-2' : 'gap-4'}`}>
      {!isCompactView && (
        <div className="flex items-start justify-between">
          <hgroup className="flex flex-col gap-1 flex-1">
            <h2 className="text-lg font-medium text-foreground font-mono flex items-center gap-2">
              {session.archived && <Archive className="h-4 w-4 text-muted-foreground" />}
              {isEditingTitle ? (
                <div className="flex items-center gap-2 flex-1">
                  <Input
                    aria-label="Edit session title"
                    value={editValue}
                    onChange={e => setEditValue(e.target.value)}
                    onKeyDown={e => {
                      if (e.key === 'Enter') {
                        e.preventDefault()
                        saveEditTitle()
                      } else if (e.key === 'Escape') {
                        e.preventDefault()
                        cancelEditTitle()
                      }
                    }}
                    className="h-7 text-sm font-mono"
                    autoFocus
                  />
                  <Button size="sm" variant="ghost" onClick={saveEditTitle} className="h-7 px-2">
                    Save
                  </Button>
                  <Button size="sm" variant="ghost" onClick={cancelEditTitle} className="h-7 px-2">
                    Cancel
                  </Button>
                </div>
              ) : (
                <>
                  <span>
                    {session.title || session.summary || truncate(session.query, 50)}{' '}
                    {session.parent_session_id && (
                      <span className="text-muted-foreground">[continued]</span>
                    )}
                  </span>
                  <Button
                    size="sm"
                    variant="ghost"
                    onClick={startEditTitle}
                    className="h-5 w-5 p-0 opacity-60 hover:opacity-100 transition-opacity"
                  >
                    <Pencil className="h-3 w-3" />
                  </Button>
                </>
              )}
            </h2>
            <small
              className={`font-mono text-xs uppercase tracking-wider ${getStatusTextClass(session.status)}`}
            >
              {`${renderSessionStatus(session).toUpperCase()}${session.model ? ` / ${session.model}` : ''}`}
            </small>
            {session.working_dir && (
              <small className="font-mono text-xs text-muted-foreground">{session.working_dir}</small>
            )}
          </hgroup>
          <ForkViewModal
            events={events}
            selectedEventIndex={previewEventIndex}
            onSelectEvent={handleForkSelect}
            isOpen={forkViewOpen}
            onOpenChange={setForkViewOpen}
            sessionStatus={session.status}
          />
        </div>
      )}
      {isCompactView && (
        <div className="flex items-start justify-between">
          <hgroup className="flex flex-col gap-0.5 flex-1">
            <h2 className="text-sm font-medium text-foreground font-mono flex items-center gap-2">
              {session.archived && <Archive className="h-3 w-3 text-muted-foreground" />}
              {isEditingTitle ? (
                <div className="flex items-center gap-2 flex-1">
                  <Input
                    value={editValue}
                    onChange={e => setEditValue(e.target.value)}
                    onKeyDown={e => {
                      if (e.key === 'Enter') {
                        e.preventDefault()
                        saveEditTitle()
                      } else if (e.key === 'Escape') {
                        e.preventDefault()
                        cancelEditTitle()
                      }
                    }}
                    className="h-6 text-xs font-mono"
                    autoFocus
                  />
                  <Button
                    size="sm"
                    variant="ghost"
                    onClick={saveEditTitle}
                    className="h-6 px-1 text-xs"
                  >
                    Save
                  </Button>
                  <Button
                    size="sm"
                    variant="ghost"
                    onClick={cancelEditTitle}
                    className="h-6 px-1 text-xs"
                  >
                    Cancel
                  </Button>
                </div>
              ) : (
                <>
                  <span>
                    {session.title || session.summary || truncate(session.query, 50)}{' '}
                    {session.parent_session_id && (
                      <span className="text-muted-foreground">[continued]</span>
                    )}
                  </span>
                  <Button
                    size="sm"
                    variant="ghost"
                    onClick={startEditTitle}
                    className="h-4 w-4 p-0 opacity-60 hover:opacity-100 transition-opacity"
                  >
                    <Pencil className="h-3 w-3" />
                  </Button>
                </>
              )}
            </h2>
            <small
              className={`font-mono text-xs uppercase tracking-wider ${getStatusTextClass(session.status)}`}
            >
              {`${renderSessionStatus(session).toUpperCase()}${session.model ? ` / ${session.model}` : ''}`}
            </small>
          </hgroup>
          <ForkViewModal
            events={events}
            selectedEventIndex={previewEventIndex}
            onSelectEvent={handleForkSelect}
            isOpen={forkViewOpen}
            onOpenChange={setForkViewOpen}
            sessionStatus={session.status}
          />
        </div>
      )}

      {/* Fork Mode Indicator */}
      {previewEventIndex !== null && (
        <div className="bg-amber-500/10 border border-amber-500/20 rounded-md px-3 py-2 mb-4 text-sm">
          <span className="text-amber-600 dark:text-amber-400">
            Fork mode: Forking from turn{' '}
            {
              events
                .slice(0, previewEventIndex)
                .filter(e => e.event_type === 'message' && e.role === 'user').length
            }
          </span>
        </div>
      )}

      <div className={`flex flex-1 gap-4 ${isWideView ? 'flex-row' : 'flex-col'} min-h-0`}>
        {/* Conversation content and Loading */}
        <Card
          className={`${isWideView ? 'flex-1' : 'w-full'} relative ${isCompactView ? 'py-2' : 'py-4'} flex flex-col min-h-0`}
        >
          <CardContent className={`${isCompactView ? 'px-2' : 'px-4'} flex flex-col flex-1 min-h-0`}>
            <ConversationContent
              sessionId={session.id}
              focusedEventId={navigation.focusedEventId}
              setFocusedEventId={navigation.setFocusedEventId}
              onApprove={approvals.handleApprove}
              onDeny={approvals.handleDeny}
              approvingApprovalId={approvals.approvingApprovalId}
              confirmingApprovalId={approvals.confirmingApprovalId}
              denyingApprovalId={approvals.denyingApprovalId}
              setDenyingApprovalId={approvals.setDenyingApprovalId}
              onCancelDeny={approvals.handleCancelDeny}
              isSplitView={isSplitView}
              onToggleSplitView={() => setIsSplitView(!isSplitView)}
              focusSource={navigation.focusSource}
              setFocusSource={navigation.setFocusSource}
              setConfirmingApprovalId={approvals.setConfirmingApprovalId}
              expandedToolResult={expandedToolResult}
              setExpandedToolResult={setExpandedToolResult}
              setExpandedToolCall={setExpandedToolCall}
              maxEventIndex={previewEventIndex ?? undefined}
              shouldIgnoreMouseEvent={shouldIgnoreMouseEvent}
              expandedTasks={expandedTasks}
              toggleTaskGroup={toggleTaskGroup}
            />
            {isActivelyProcessing &&
              (() => {
                // Fancy complex spinner
                const fancySpinner = (
                  <div className="relative w-10 h-10">
                    {/* Outermost orbiting particles */}
                    <div className="absolute inset-0 animate-spin-slow">
                      <div className="absolute top-0 left-1/2 -translate-x-1/2 w-1 h-1 rounded-full bg-primary/40 animate-pulse" />
                      <div className="absolute bottom-0 left-1/2 -translate-x-1/2 w-1 h-1 rounded-full bg-primary/40 animate-pulse delay-75" />
                      <div className="absolute left-0 top-1/2 -translate-y-1/2 w-1 h-1 rounded-full bg-primary/40 animate-pulse delay-150" />
                      <div className="absolute right-0 top-1/2 -translate-y-1/2 w-1 h-1 rounded-full bg-primary/40 animate-pulse delay-300" />
                    </div>

                    {/* Outer gradient ring */}
                    <div className="absolute inset-0 rounded-full bg-gradient-to-tr from-primary/0 via-primary/30 to-primary/0 animate-spin" />

                    {/* Mid rotating ring with gradient */}
                    <div className="absolute inset-1 rounded-full">
                      <div className="absolute inset-0 rounded-full bg-gradient-conic from-primary/10 via-primary/50 to-primary/10 animate-spin-reverse" />
                    </div>

                    {/* Inner wave ring */}
                    <div className="absolute inset-2 rounded-full overflow-hidden">
                      <div className="absolute inset-0 bg-gradient-to-br from-primary/30 via-transparent to-primary/30 animate-wave" />
                    </div>

                    {/* Morphing core */}
                    <div className="absolute inset-3 animate-morph">
                      <div className="absolute inset-0 rounded-full bg-gradient-radial from-primary/60 to-primary/20 blur-sm" />
                      <div className="absolute inset-0 rounded-full bg-gradient-to-br from-primary/40 to-transparent" />
                    </div>

                    {/* Center glow */}
                    <div className="absolute inset-0 flex items-center justify-center">
                      <div className="relative">
                        <div className="absolute w-2 h-2 rounded-full bg-primary/80 animate-ping" />
                        <div className="relative w-2 h-2 rounded-full bg-primary animate-pulse-bright" />
                      </div>
                    </div>

                    {/* Random glitch effect */}
                    <div className="absolute inset-0 rounded-full opacity-20 animate-glitch" />
                  </div>
                )

                // Simple minimal spinner
                const simpleSpinner = (
                  <div className="relative w-10 h-10">
                    {/* Single spinning ring */}
                    <div className="absolute inset-0 rounded-full border-2 border-primary/20 border-t-primary/60 animate-spin" />

                    {/* Pulsing center dot */}
                    <div className="absolute inset-0 flex items-center justify-center">
                      <div className="w-2 h-2 rounded-full bg-primary/50 animate-pulse" />
                    </div>

                    {/* Simple gradient overlay */}
                    <div className="absolute inset-0 rounded-full bg-gradient-to-br from-primary/10 to-transparent" />
                  </div>
                )

                // Ultra minimal spinner
                const minimalSpinner = (
                  <div className="relative w-10 h-10">
                    {/* Three dots rotating */}
                    <div className="absolute inset-0 animate-spin">
                      <div className="absolute top-1 left-1/2 -translate-x-1/2 w-1.5 h-1.5 rounded-full bg-primary/60" />
                      <div className="absolute bottom-1 left-2 w-1.5 h-1.5 rounded-full bg-primary/40" />
                      <div className="absolute bottom-1 right-2 w-1.5 h-1.5 rounded-full bg-primary/40" />
                    </div>
                  </div>
                )

                // Bouncing bars spinner
                const barsSpinner = (
                  <div className="relative w-10 h-10 flex items-center justify-center gap-1">
                    {/* Five bouncing bars */}
                    <div className="w-1 h-6 bg-primary/40 rounded-full animate-bounce-slow" />
                    <div className="w-1 h-8 bg-primary/60 rounded-full animate-bounce-medium" />
                    <div className="w-1 h-5 bg-primary/80 rounded-full animate-bounce-fast" />
                    <div className="w-1 h-7 bg-primary/60 rounded-full animate-bounce-medium delay-150" />
                    <div className="w-1 h-4 bg-primary/40 rounded-full animate-bounce-slow delay-300" />
                  </div>
                )

                // Select spinner based on random type
                const spinner =
                  spinnerType === 0
                    ? fancySpinner
                    : spinnerType === 1
                      ? simpleSpinner
                      : spinnerType === 2
                        ? minimalSpinner
                        : barsSpinner

                return (
                  <div className="flex items-center gap-3 mt-4 pl-4">
                    {spinner}
                    <p className="text-sm font-medium text-muted-foreground opacity-80 animate-fade-pulse">
                      {randomVerb}
                    </p>
                  </div>
                )
              })()}

            {/* Status bar for pending approvals */}
            <div
              className={`absolute bottom-0 left-0 right-0 p-2 cursor-pointer transition-all duration-300 ease-in-out ${
                hasPendingApprovalsOutOfView
                  ? 'opacity-100 translate-y-0'
                  : 'opacity-0 translate-y-full pointer-events-none'
              }`}
              onClick={() => {
                const container = document.querySelector('[data-conversation-container]')
                if (container) {
                  container.scrollTop = container.scrollHeight
                }
              }}
            >
              <div className="flex items-center justify-center gap-1 font-mono text-xs uppercase tracking-wider text-muted-foreground bg-background/60 backdrop-blur-sm border-t border-border/50 py-1 shadow-sm hover:bg-background/80 transition-colors">
                <span>Pending Approval</span>
                <ChevronDown className="w-3 h-3 animate-bounce" />
              </div>
            </div>
          </CardContent>
        </Card>

        {isWideView && lastTodo && (
          <Card className="w-[20%] flex flex-col min-h-0">
            <CardContent className="flex flex-col flex-1 min-h-0 overflow-hidden">
              <TodoWidget event={lastTodo} />
            </CardContent>
          </Card>
        )}
      </div>

      {/* Response input - always show but disable for non-completed sessions */}
      <Card className={isCompactView ? 'py-2' : 'py-4'}>
        <CardContent className={isCompactView ? 'px-2' : 'px-4'}>
          <ResponseInput
            ref={responseInputRef}
            session={session}
            responseInput={actions.responseInput}
            setResponseInput={actions.setResponseInput}
            isResponding={actions.isResponding}
            handleContinueSession={actions.handleContinueSession}
            handleResponseInputKeyDown={actions.handleResponseInputKeyDown}
            isForkMode={actions.isForkMode}
            onOpenForkView={() => setForkViewOpen(true)}
          />
          <AutoAcceptIndicator enabled={autoAcceptEdits} className="mt-2" />
        </CardContent>
      </Card>

      {/* Tool Result Expansion Modal */}
      {expandedToolResult && (
        <ToolResultModal
          toolCall={expandedToolCall}
          toolResult={expandedToolResult}
          onClose={() => {
            setExpandedToolResult(null)
            setExpandedToolCall(null)
          }}
        />
      )}
    </section>
  )
}

// Export wrapped component
const SessionDetailWithErrorBoundary = (props: SessionDetailProps) => (
  <ErrorBoundary>
    <SessionDetail {...props} />
  </ErrorBoundary>
)

export default SessionDetailWithErrorBoundary<|MERGE_RESOLUTION|>--- conflicted
+++ resolved
@@ -379,23 +379,14 @@
       }
 
       // Check if session is active (requires confirmation)
-<<<<<<< HEAD
-      const isActiveSession = [
-        SessionStatus.Starting,
-        SessionStatus.Running,
-        SessionStatus.Interrupting,
-        SessionStatus.WaitingInput,
-      ].includes(session.status)
-=======
       const isActiveSession = (
         [
           SessionStatus.Starting,
           SessionStatus.Running,
-          SessionStatus.Completing,
+          SessionStatus.Interrupting,
           SessionStatus.WaitingInput,
         ] as SessionStatus[]
       ).includes(session.status)
->>>>>>> 06f6194f
 
       const isArchiving = !session.archived
 
