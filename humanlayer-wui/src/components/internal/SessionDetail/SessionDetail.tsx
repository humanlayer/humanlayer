import { useState, useEffect, useCallback, useRef, useMemo } from 'react'
import { useHotkeys, useHotkeysContext } from 'react-hotkeys-hook'
import { toast } from 'sonner'
import { useSearchParams } from 'react-router'

import { ConversationEvent, Session, ApprovalStatus, SessionStatus } from '@/lib/daemon/types'
import { Card, CardContent } from '@/components/ui/card'
import { useConversation, useKeyboardNavigationProtection } from '@/hooks'
import { ChevronDown } from 'lucide-react'
import { daemonClient } from '@/lib/daemon/client'
import { useStore } from '@/AppStore'

// Import extracted components
import { ConversationContent } from './views/ConversationContent'
import { ToolResultModal } from './components/ToolResultModal'
import { TodoWidget } from './components/TodoWidget'
import { ResponseInput } from './components/ResponseInput'
import { SentryErrorBoundary } from '@/components/ErrorBoundary'
import { SessionModeIndicator } from './AutoAcceptIndicator'
import { ForkViewModal } from './components/ForkViewModal'
import { DangerouslySkipPermissionsDialog } from './DangerouslySkipPermissionsDialog'
import { AdditionalDirectoriesDropdown } from './components/AdditionalDirectoriesDropdown'

// Import hooks
import { useSessionActions } from './hooks/useSessionActions'
import { useSessionApprovals } from './hooks/useSessionApprovals'
import { useSessionNavigation } from './hooks/useSessionNavigation'
import { useTaskGrouping } from './hooks/useTaskGrouping'
import { useSessionClipboard } from './hooks/useSessionClipboard'
import { logger } from '@/lib/logging'

interface SessionDetailProps {
  session: Session
  onClose: () => void
}

// SessionDetail uses its own scope so it can be properly disabled when modals are open
export const SessionDetailHotkeysScope = 'session-detail'

const ROBOT_VERBS = [
  'accelerating',
  'actuating',
  'adhering',
  'aggregating',
  'amplifying',
  'anthropomorphizing',
  'attending',
  'balancing',
  'bamboozling',
  'capacitizing',
  'clauding',
  'collapsing',
  'conducting',
  'defragmenting',
  'densifying',
  'diffusing',
  'enchanting',
  'enshrining',
  'extrapolating',
  'finagling',
  'fixating',
  'frolicking',
  'fusing',
  'generating',
  'gravitating',
  'harmonizing',
  'hyperthreading',
  'hypothecating',
  'ideating',
  'inducting',
  'ionizing',
  'layering',
  'mechanizing',
  'overclocking',
  'overcomplicating',
  'philosophizing',
  'photosynthesizing',
  'potentiating',
  'proliferating',
  'propagating',
  'prototyping',
  'quantizing',
  'radiating',
  'recalibrating',
  'receiving',
  'reflecting',
  'riffing',
  'schlepping',
  'shapeshifting',
  'simplifying',
  'sublimating',
  'superconducting',
  'synergizing',
  'thriving',
  'transcribing',
  'transisting',
  'triangulating',
  'vibing',
  'zooming',
]

function OmniSpinner({ randomVerb, spinnerType }: { randomVerb: string; spinnerType: number }) {
  // Select spinner based on random type
  const FancySpinner = (
    <div className="relative w-2 h-2">
      {/* Outermost orbiting particles */}
      <div className="absolute inset-0 animate-spin-slow">
        <div className="absolute top-0 left-1/2 -translate-x-1/2 w-1 h-1 rounded-full bg-primary/40 animate-pulse" />
        <div className="absolute bottom-0 left-1/2 -translate-x-1/2 w-1 h-1 rounded-full bg-primary/40 animate-pulse delay-75" />
        <div className="absolute left-0 top-1/2 -translate-y-1/2 w-1 h-1 rounded-full bg-primary/40 animate-pulse delay-150" />
        <div className="absolute right-0 top-1/2 -translate-y-1/2 w-1 h-1 rounded-full bg-primary/40 animate-pulse delay-300" />
      </div>

      {/* Outer gradient ring */}
      <div className="absolute inset-0 rounded-full bg-gradient-to-tr from-primary/0 via-primary/30 to-primary/0 animate-spin" />

      {/* Mid rotating ring with gradient */}
      <div className="absolute inset-1 rounded-full">
        <div className="absolute inset-0 rounded-full bg-gradient-conic from-primary/10 via-primary/50 to-primary/10 animate-spin-reverse" />
      </div>

      {/* Inner wave ring */}
      <div className="absolute inset-2 rounded-full overflow-hidden">
        <div className="absolute inset-0 bg-gradient-to-br from-primary/30 via-transparent to-primary/30 animate-wave" />
      </div>

      {/* Morphing core */}
      <div className="absolute inset-3 animate-morph">
        <div className="absolute inset-0 rounded-full bg-gradient-radial from-primary/60 to-primary/20 blur-sm" />
        <div className="absolute inset-0 rounded-full bg-gradient-to-br from-primary/40 to-transparent" />
      </div>

      {/* Center glow */}
      <div className="absolute inset-0 flex items-center justify-center">
        <div className="relative">
          <div className="absolute w-2 h-2 rounded-full bg-primary/80 animate-ping" />
          <div className="relative w-2 h-2 rounded-full bg-primary animate-pulse-bright" />
        </div>
      </div>

      {/* Random glitch effect */}
      <div className="absolute inset-0 rounded-full opacity-20 animate-glitch" />
    </div>
  )

  const SimpleSpinner = (
    <div className="relative w-2 h-2">
      {/* Single spinning ring */}
      <div className="absolute inset-0 rounded-full border-2 border-primary/20 border-t-primary/60 animate-spin" />

      {/* Pulsing center dot */}
      <div className="absolute inset-0 flex items-center justify-center">
        <div className="w-2 h-2 rounded-full bg-primary/50 animate-pulse" />
      </div>

      {/* Simple gradient overlay */}
      <div className="absolute inset-0 rounded-full bg-gradient-to-br from-primary/10 to-transparent" />
    </div>
  )

  const MinimalSpinner = (
    <div className="relative w-10 h-10">
      {/* Three dots rotating */}
      <div className="absolute inset-0 animate-spin">
        <div className="absolute top-1 left-1/2 -translate-x-1/2 w-1.5 h-1.5 rounded-full bg-primary/60" />
        <div className="absolute bottom-1 left-2 w-1.5 h-1.5 rounded-full bg-primary/40" />
        <div className="absolute bottom-1 right-2 w-1.5 h-1.5 rounded-full bg-primary/40" />
      </div>
    </div>
  )

  const BarsSpinner = (
    <div className="relative w-10 h-2 flex items-center justify-center gap-1">
      {/* Five bouncing bars */}
      <div className="w-1 h-2 bg-primary/40 rounded-full animate-bounce-slow" />
      <div className="w-1 h-3 bg-primary/60 rounded-full animate-bounce-medium" />
      <div className="w-1 h-2 bg-primary/80 rounded-full animate-bounce-fast" />
      <div className="w-1 h-1 bg-primary/60 rounded-full animate-bounce-medium delay-150" />
      <div className="w-1 h-2 bg-primary/40 rounded-full animate-bounce-slow delay-300" />
    </div>
  )

  const spinners = [FancySpinner, SimpleSpinner, MinimalSpinner, BarsSpinner]

  return (
    <div className="flex items-center gap-3 ">
      {spinners[spinnerType]}
      <p className="text-muted-foreground opacity-80 animate-fade-pulse">{randomVerb}</p>
    </div>
  )
}

function SessionDetail({ session, onClose }: SessionDetailProps) {
  const { enableScope, disableScope } = useHotkeysContext()
  const [isWideView, setIsWideView] = useState(false)
  const [expandedToolResult, setExpandedToolResult] = useState<ConversationEvent | null>(null)
  const [expandedToolCall, setExpandedToolCall] = useState<ConversationEvent | null>(null)
  const [isSplitView, setIsSplitView] = useState(false)
  const [forkViewOpen, setForkViewOpen] = useState(false)
  const [previewEventIndex, setPreviewEventIndex] = useState<number | null>(null)
  const [pendingForkMessage, setPendingForkMessage] = useState<ConversationEvent | null>(null)
  const [forkTokenCount, setForkTokenCount] = useState<number | null>(null)
  const [confirmingArchive, setConfirmingArchive] = useState(false)
  const [dangerousSkipPermissionsDialogOpen, setDangerousSkipPermissionsDialogOpen] = useState(false)
  const [directoriesDropdownOpen, setDirectoriesDropdownOpen] = useState(false)

  const responseEditor = useStore(state => state.responseEditor)
  const isEditingSessionTitle = useStore(state => state.isEditingSessionTitle)
<<<<<<< HEAD
=======
  const setIsEditingSessionTitle = useStore(state => state.setIsEditingSessionTitle)
>>>>>>> 529cc7c9

  // Keyboard navigation protection
  const { shouldIgnoreMouseEvent, startKeyboardNavigation } = useKeyboardNavigationProtection()

  const isActivelyProcessing = ['starting', 'running', 'completing'].includes(session.status)
  const confirmingArchiveTimeoutRef = useRef<ReturnType<typeof setTimeout> | null>(null)

  // Get session from store to access auto_accept_edits and dangerouslySkipPermissions
  // Always prioritize store values as they are the source of truth for runtime state
  const sessionFromStore = useStore(state => state.sessions.find(s => s.id === session.id))
  const updateSessionOptimistic = useStore(state => state.updateSessionOptimistic)
  const fetchActiveSessionDetail = useStore(state => state.fetchActiveSessionDetail)

  // Get parent session's token data to display when current session doesn't have its own yet
  const parentSession = useStore(state =>
    session.parentSessionId ? state.sessions.find(s => s.id === session.parentSessionId) : null,
  )

  // Fetch parent session if it's not in the store
  const [parentSessionData, setParentSessionData] = useState<Session | null>(null)
  useEffect(() => {
    if (session.parentSessionId && !parentSession) {
      // Parent session not in store, fetch it directly
      daemonClient
        .getSessionState(session.parentSessionId)
        .then(response => {
          console.log('[TokenDebug] Fetched parent session:', response.session)
          setParentSessionData(response.session)
        })
        .catch(error => {
          console.error('[TokenDebug] Failed to fetch parent session:', error)
        })
    } else if (parentSession) {
      // Parent session is in store, use it
      setParentSessionData(parentSession)
    }
  }, [session.parentSessionId, parentSession])

  // Debug logging for token data
  useEffect(() => {
    console.log('[TokenDebug] Session token state:', {
      sessionId: session.id,
      parentSessionId: session.parentSessionId,
      sessionTokens: session.effectiveContextTokens,
      parentTokens: parentSessionData?.effectiveContextTokens,
      fallbackTokens: session.effectiveContextTokens ?? parentSessionData?.effectiveContextTokens,
      sessionFromStore: sessionFromStore?.effectiveContextTokens,
      parentFromStore: parentSession,
      parentFetched: parentSessionData,
    })
  }, [
    session.id,
    session.effectiveContextTokens,
    parentSessionData?.effectiveContextTokens,
    sessionFromStore?.effectiveContextTokens,
  ])

  // Use store values if available, otherwise fall back to session prop
  // Store values take precedence because they reflect real-time updates
  const autoAcceptEdits =
    sessionFromStore?.autoAcceptEdits !== undefined
      ? sessionFromStore.autoAcceptEdits
      : (session.autoAcceptEdits ?? false)

  const dangerouslySkipPermissions =
    sessionFromStore?.dangerouslySkipPermissions !== undefined
      ? sessionFromStore.dangerouslySkipPermissions
      : (session.dangerouslySkipPermissions ?? false)

  const dangerouslySkipPermissionsExpiresAt =
    sessionFromStore?.dangerouslySkipPermissionsExpiresAt !== undefined
      ? sessionFromStore.dangerouslySkipPermissionsExpiresAt?.toISOString()
      : session.dangerouslySkipPermissionsExpiresAt?.toISOString()

  // Enable SessionDetail scope when mounted
  useEffect(() => {
    enableScope(SessionDetailHotkeysScope)
    return () => {
      disableScope(SessionDetailHotkeysScope)
    }
  }, [enableScope, disableScope])

  // Debug logging
  useEffect(() => {
    logger.log('Session permissions state', {
      sessionId: session.id,
      dangerouslySkipPermissions,
      dangerouslySkipPermissionsExpiresAt,
      sessionFromStore: sessionFromStore
        ? {
            id: sessionFromStore.id,
            dangerouslySkipPermissions: sessionFromStore.dangerouslySkipPermissions,
            dangerouslySkipPermissionsExpiresAt: sessionFromStore.dangerouslySkipPermissionsExpiresAt,
          }
        : 'not found',
      sessionProp: {
        dangerouslySkipPermissions: session.dangerouslySkipPermissions,
        dangerouslySkipPermissionsExpiresAt: session.dangerouslySkipPermissionsExpiresAt,
      },
    })
  }, [
    session.id,
    dangerouslySkipPermissions,
    dangerouslySkipPermissionsExpiresAt,
    sessionFromStore?.dangerouslySkipPermissions,
  ])

  // Generate random verb that changes every 10-20 seconds
  const [randomVerb, setRandomVerb] = useState(() => {
    const verb = ROBOT_VERBS[Math.floor(Math.random() * ROBOT_VERBS.length)]
    return verb.charAt(0).toUpperCase() + verb.slice(1)
  })

  // Randomly choose spinner type on mount (0: fancy, 1: simple, 2: bars)
  const spinnerType = useMemo(() => {
    const types = [0, 1, 3] // Excluding 2 (minimal)
    return types[Math.floor(Math.random() * types.length)]
  }, [])

  useEffect(() => {
    if (!isActivelyProcessing) return

    const changeVerb = () => {
      const verb = ROBOT_VERBS[Math.floor(Math.random() * ROBOT_VERBS.length)]
      setRandomVerb(verb.charAt(0).toUpperCase() + verb.slice(1))
    }

    let intervalId: ReturnType<typeof setTimeout>

    // Function to schedule next change
    const scheduleNextChange = () => {
      const delay = 2000 + Math.random() * 18000 // 2-20 seconds
      intervalId = setTimeout(() => {
        changeVerb()
        scheduleNextChange() // Schedule the next change
      }, delay)
    }

    // Start the first scheduled change
    scheduleNextChange()

    // Cleanup
    return () => {
      if (intervalId) clearTimeout(intervalId)
    }
  }, [isActivelyProcessing])

  // Get events for sidebar access
  const { events } = useConversation(session.id)

  // Use task grouping
  const { hasSubTasks, expandedTasks, toggleTaskGroup } = useTaskGrouping(events)

  // Use navigation hook
  const navigation = useSessionNavigation({
    events,
    hasSubTasks,
    expandedTasks,
    toggleTaskGroup,
    expandedToolResult,
    setExpandedToolResult,
    setExpandedToolCall,
    disabled: forkViewOpen, // Disable navigation when fork view is open
    startKeyboardNavigation,
  })

  // Use approvals hook
  const approvals = useSessionApprovals({
    sessionId: session.id,
    events,
    focusedEventId: navigation.focusedEventId,
    setFocusedEventId: navigation.setFocusedEventId,
    setFocusSource: navigation.setFocusSource,
  })

  // Use clipboard hook
  const focusedEvent = events.find(e => e.id === navigation.focusedEventId) || null
  useSessionClipboard(focusedEvent, !expandedToolResult && !forkViewOpen)

  // Handle approval parameter from URL
  const [searchParams, setSearchParams] = useSearchParams()
  const targetApprovalId = searchParams.get('approval')
  const processedApprovalRef = useRef<string | null>(null)

  // Handle auto-focus when navigating with approval parameter
  useEffect(() => {
    // Only run when we actually have an approval ID to focus
    if (!targetApprovalId || events.length === 0) {
      return
    }

    // Skip if we've already processed this approval ID
    if (processedApprovalRef.current === targetApprovalId) {
      return
    }

    if (approvals.focusApprovalById) {
      // Mark as processed before calling to prevent re-runs
      processedApprovalRef.current = targetApprovalId

      // Use the hook's focus method for consistency
      // This will try to match the specific approval, or fallback to most recent pending
      approvals.focusApprovalById(targetApprovalId)

      // Clear the parameter after focusing
      searchParams.delete('approval')
      setSearchParams(searchParams, { replace: true })
    }
    // eslint-disable-next-line react-hooks/exhaustive-deps
  }, [targetApprovalId, events.length > 0, approvals.focusApprovalById]) // Minimal deps to prevent constant re-runs

  // Add fork commit handler
  const handleForkCommit = useCallback(() => {
    // Reset preview state after successful fork
    setPreviewEventIndex(null)
    setPendingForkMessage(null)
    setForkTokenCount(null)
    setForkViewOpen(false)
  }, [])

  // Use session actions hook
  const actions = useSessionActions({
    session,
    onClose,
    pendingForkMessage,
    onForkCommit: handleForkCommit,
  })

  // Add fork selection handler
  const handleForkSelect = useCallback(
    async (eventIndex: number | null) => {
      if (eventIndex === null) {
        // Return to current state - clear everything
        setPreviewEventIndex(null)
        setPendingForkMessage(null)
        setForkTokenCount(null)
        // Also clear the response input when selecting "Current"
        responseEditor?.commands.setContent('')
        return
      }

      // Set preview mode
      setPreviewEventIndex(eventIndex)

      // Find the selected user message
      const selectedEvent = events[eventIndex]
      if (selectedEvent?.eventType === 'message' && selectedEvent?.role === 'user') {
        // Find the session ID from the event before this one
        const previousEvent = eventIndex > 0 ? events[eventIndex - 1] : null
        const forkFromSessionId = previousEvent?.sessionId || session.id

        // Store both the message content and the session ID to fork from
        setPendingForkMessage({
          ...selectedEvent,
          sessionId: forkFromSessionId, // Override with the previous event's session ID
        })

        // Fetch session data to get token count
        try {
          const forkSessionData = await daemonClient.getSessionState(forkFromSessionId)
          setForkTokenCount(forkSessionData.session.effectiveContextTokens ?? null)
        } catch (error) {
          console.error('[Fork] Failed to fetch session token data:', error)
          // Set to null on error but don't block fork functionality
          setForkTokenCount(null)
        }
      }
    },
    [events, actions, session.id],
  )

  // We no longer automatically clear preview when closing
  // This allows the preview to persist after selecting with Enter

  // Screen size detection for responsive layout
  useEffect(() => {
    const checkScreenSize = () => {
      setIsWideView(window.innerWidth >= 1024) // lg breakpoint
    }

    checkScreenSize()
    window.addEventListener('resize', checkScreenSize)
    return () => window.removeEventListener('resize', checkScreenSize)
  }, [])

  // Scroll to bottom when session opens
  useEffect(() => {
    // Scroll to bottom of conversation
    const container = document.querySelector('[data-conversation-container]')
    if (container) {
      container.scrollTop = container.scrollHeight
    }
  }, [session.id]) // Re-run when session changes

  // Cleanup confirmation timeout on unmount or session change
  useEffect(() => {
    return () => {
      if (confirmingArchiveTimeoutRef.current) {
        clearTimeout(confirmingArchiveTimeoutRef.current)
        confirmingArchiveTimeoutRef.current = null
      }
    }
  }, [session.id])

  // Handle updating additional directories
  const handleUpdateAdditionalDirectories = async (directories: string[]) => {
    await daemonClient.updateSession(session.id, { additionalDirectories: directories })
    // Update the local store and refresh session data
    useStore.getState().updateSession(session.id, { additionalDirectories: directories })
  }

  // Check if there are pending approvals out of view
  const [hasPendingApprovalsOutOfView, setHasPendingApprovalsOutOfView] = useState(false)

  const lastTodo = events
    ?.toReversed()
    .find(e => e.eventType === 'tool_call' && e.toolName === 'TodoWrite')

  // Clear focus on escape, then close if nothing focused
  // This needs special handling for confirmingApprovalId

  useHotkeys(
    'escape',
    ev => {
      if ((ev.target as HTMLElement)?.dataset.slot === 'dialog-close') {
        logger.warn('Ignoring onClose triggered by dialog-close in SessionDetail')
        return null
      }

<<<<<<< HEAD
      // Don't process escape if title is being edited
=======
      // Don't process escape if editing session title
>>>>>>> 529cc7c9
      if (isEditingSessionTitle) {
        return
      }

      // Don't process escape if modals are open
      if (forkViewOpen) {
        return
      }

      // Don't process escape if dangerous skip permissions dialog is open
      if (dangerousSkipPermissionsDialogOpen) {
        return
      }

      // Don't process escape if directories dropdown is open
      if (directoriesDropdownOpen) {
        return
      }

      // Don't process escape if tool result modal is open
      if (expandedToolResult) {
        return
      }

      if (responseEditor?.isFocused) {
        responseEditor.commands.blur()
        return
      }

      // Check for fork mode first
      if (previewEventIndex !== null) {
        // Clear fork mode
        setPreviewEventIndex(null)
        setPendingForkMessage(null)
        setForkTokenCount(null)
        responseEditor?.commands.setContent('')
      } else if (confirmingArchive) {
        setConfirmingArchive(false)
        // Clear timeout if exists
        if (confirmingArchiveTimeoutRef.current) {
          clearTimeout(confirmingArchiveTimeoutRef.current)
          confirmingArchiveTimeoutRef.current = null
        }
      } else if (approvals.confirmingApprovalId) {
        approvals.setConfirmingApprovalId(null)
      } else if (navigation.focusedEventId) {
        navigation.setFocusedEventId(null)
      } else {
        onClose()
      }
    },
    {
      enableOnFormTags: true, // Enable escape key in form elements like textarea
      scopes: SessionDetailHotkeysScope,
    },
    [
      isEditingSessionTitle,
      previewEventIndex,
      confirmingArchive,
      forkViewOpen,
      dangerousSkipPermissionsDialogOpen,
      directoriesDropdownOpen,
      expandedToolResult,
      isEditingSessionTitle,
      approvals.confirmingApprovalId,
      approvals.setConfirmingApprovalId,
      navigation.focusedEventId,
      navigation.setFocusedEventId,
      onClose,
      responseEditor,
      // actions.setResponseInput,
    ],
  )

  // Get hotkeys context for modal scope checking
  const { activeScopes } = useHotkeysContext()

  // Create reusable handler for toggling auto-accept
  const handleToggleAutoAccept = useCallback(async () => {
    logger.log('toggleAutoAcceptEdits', autoAcceptEdits)
    try {
      const newState = !autoAcceptEdits
      await updateSessionOptimistic(session.id, { autoAcceptEdits: newState })
    } catch (error) {
      logger.error('Failed to toggle auto-accept mode:', error)
      toast.error('Failed to toggle auto-accept mode')
    }
  }, [session.id, autoAcceptEdits, updateSessionOptimistic])

  // Create reusable handler for toggling dangerously skip permissions
  const handleToggleDangerouslySkipPermissions = useCallback(async () => {
    // Check if any modal scopes are active
    const modalScopes = ['tool-result-modal', 'fork-view-modal', 'dangerously-skip-permissions-dialog']
    const hasModalOpen = activeScopes.some(scope => modalScopes.includes(scope))

    // Don't trigger if other modals are open
    if (hasModalOpen || dangerousSkipPermissionsDialogOpen) {
      return
    }

    // Get the current value from the store directly to avoid stale closure
    const currentSessionFromStore = useStore.getState().sessions.find(s => s.id === session.id)
    const currentDangerouslySkipPermissions =
      currentSessionFromStore?.dangerouslySkipPermissions ?? false

    if (currentDangerouslySkipPermissions) {
      // Disable dangerous skip permissions
      try {
        await updateSessionOptimistic(session.id, {
          dangerouslySkipPermissions: false,
          dangerouslySkipPermissionsExpiresAt: undefined,
        })
      } catch (error) {
        logger.error('Failed to disable dangerous skip permissions', { error })
        toast.error('Failed to disable dangerous skip permissions')
      }
    } else {
      // Show confirmation dialog
      setDangerousSkipPermissionsDialogOpen(true)
    }
  }, [session.id, activeScopes, dangerousSkipPermissionsDialogOpen, updateSessionOptimistic])

  // Add Shift+Tab handler for auto-accept edits mode
  useHotkeys(
    'shift+tab',
    handleToggleAutoAccept,
    {
      preventDefault: true,
      scopes: SessionDetailHotkeysScope,
    },
    [handleToggleAutoAccept],
  )

  // Add Option+Y handler for dangerously skip permissions mode
  useHotkeys(
    'alt+y',
    handleToggleDangerouslySkipPermissions,
    {
      preventDefault: true,
      scopes: SessionDetailHotkeysScope,
    },
    [handleToggleDangerouslySkipPermissions],
  )

  // Handle dialog confirmation
  const handleDangerousSkipPermissionsConfirm = async (timeoutMinutes: number | null) => {
    try {
      // Immediately update the store for instant UI feedback
      const expiresAt = timeoutMinutes
        ? new Date(Date.now() + timeoutMinutes * 60 * 1000).toISOString()
        : undefined

      await updateSessionOptimistic(session.id, {
        dangerouslySkipPermissions: true,
        dangerouslySkipPermissionsExpiresAt: expiresAt ? new Date(expiresAt) : undefined,
      })
    } catch (error) {
      logger.error('Failed to enable dangerous skip permissions', { error })
      toast.error('Failed to enable dangerous skip permissions')
    }
  }

  // Add hotkey to archive session ('e' key)
  useHotkeys(
    'e',
    async () => {
      // TODO(3): The timeout clearing logic (using confirmingArchiveTimeoutRef) is duplicated in multiple places.
      // Consider refactoring this into a helper function to reduce repetition.

      // Clear any existing timeout
      if (confirmingArchiveTimeoutRef.current) {
        clearTimeout(confirmingArchiveTimeoutRef.current)
        confirmingArchiveTimeoutRef.current = null
      }

      // Check if session is active (requires confirmation)
      const isActiveSession = (
        [SessionStatus.Starting, SessionStatus.Running, SessionStatus.WaitingInput] as SessionStatus[]
      ).includes(session.status)

      const isArchiving = !session.archived

      if (isActiveSession && !confirmingArchive) {
        // First press - show warning
        setConfirmingArchive(true)
        // TODO(3): Consider using a Dialog instead of toast for archive confirmation.
        // This would improve accessibility (mouse users can click buttons) and avoid
        // complexity around timeout management. The current toast approach works but
        // isn't ideal for all users.
        toast.warning('Press e again to archive active session', {
          description: 'This session is still active. Press e again within 3 seconds to confirm.',
          duration: 3000,
        })

        // Set timeout to reset confirmation state
        confirmingArchiveTimeoutRef.current = setTimeout(() => {
          setConfirmingArchive(false)
          confirmingArchiveTimeoutRef.current = null
        }, 3000)
        return
      }

      // Either second press for active session or immediate archive for completed/failed
      try {
        await useStore.getState().archiveSession(session.id, isArchiving)

        // Clear confirmation state
        setConfirmingArchive(false)

        // Show success notification matching list view behavior
        toast.success(isArchiving ? 'Session archived' : 'Session unarchived', {
          description: session.summary || 'Untitled session',
          duration: 3000,
        })

        // Navigate back to session list
        onClose()
      } catch (error) {
        toast.error('Failed to archive session', {
          description: error instanceof Error ? error.message : 'Unknown error',
        })
        setConfirmingArchive(false)
      }
    },
    {
      preventDefault: true,
      scopes: SessionDetailHotkeysScope,
    },
    [session.id, session.archived, session.summary, session.status, onClose, confirmingArchive],
  )

  // Create reusable handler for toggling fork view
  const handleToggleForkView = useCallback(() => {
    // Check if any modal scopes are active
    const modalScopes = ['tool-result-modal', 'dangerously-skip-permissions-dialog']
    const hasModalOpen = activeScopes.some(scope => modalScopes.includes(scope))

    // Don't trigger if other modals are open
    if (hasModalOpen) {
      return
    }

    setForkViewOpen(!forkViewOpen)
  }, [activeScopes, forkViewOpen])

  // Add hotkey to open fork view (Meta+Y)
  useHotkeys(
    'meta+y',
    e => {
      e.preventDefault()
      handleToggleForkView()
    },
    {
      scopes: SessionDetailHotkeysScope,
    },
    [handleToggleForkView],
  )

  // Create archive handler
  const handleToggleArchive = useCallback(async () => {
    // Check if session is active (requires confirmation)
    const isActiveSession = [
      SessionStatus.Starting,
      SessionStatus.Running,
      SessionStatus.WaitingInput,
    ].includes(session.status as any)

    const isArchiving = !session.archived

    if (isActiveSession && !confirmingArchive) {
      // First press - show warning
      setConfirmingArchive(true)
      toast.warning('Press e again to archive active session', {
        description: 'This session is still active. Press e again within 3 seconds to confirm.',
        duration: 3000,
      })

      // Set timeout to reset confirmation state
      confirmingArchiveTimeoutRef.current = setTimeout(() => {
        setConfirmingArchive(false)
        confirmingArchiveTimeoutRef.current = null
      }, 3000)
      return
    }

    // Either second press for active session or immediate archive for completed/failed
    try {
      await useStore.getState().archiveSession(session.id, isArchiving)

      // Clear confirmation state
      setConfirmingArchive(false)

      // Show success notification matching list view behavior
      toast.success(isArchiving ? 'Session archived' : 'Session unarchived', {
        description: session.summary || 'Untitled session',
        duration: 3000,
      })

      // Navigate back to session list
      onClose()
    } catch (error) {
      toast.error('Failed to archive session', {
        description: error instanceof Error ? error.message : 'Unknown error',
      })
      setConfirmingArchive(false)
    }
  }, [session.id, session.archived, session.summary, session.status, onClose, confirmingArchive])

  // Add Shift+G hotkey to scroll to bottom
  useHotkeys(
    'shift+g',
    () => {
      startKeyboardNavigation()

      const container = document.querySelector('[data-conversation-container]')
      if (container) {
        container.scrollTop = container.scrollHeight
        // Focus the last event
        if (events.length > 0) {
          const lastEvent = events[events.length - 1]
          if (lastEvent.id !== undefined) {
            navigation.setFocusedEventId(lastEvent.id)
            navigation.setFocusSource('keyboard')
          }
        }
      }
    },
    {
      scopes: SessionDetailHotkeysScope,
    },
    [events, navigation.setFocusedEventId, navigation.setFocusSource],
  )

  // Add 'gg' to jump to top of conversation (vim-style)
  useHotkeys(
    'g>g',
    () => {
      startKeyboardNavigation()

      const container = document.querySelector('[data-conversation-container]')
      if (container) {
        container.scrollTop = 0
        // Focus the first event
        if (events.length > 0) {
          const firstEvent = events[0]
          if (firstEvent.id !== undefined) {
            navigation.setFocusedEventId(firstEvent.id)
            navigation.setFocusSource('keyboard')
          }
        }
      }
    },
    {
      enableOnFormTags: false,
      preventDefault: true,
      scopes: SessionDetailHotkeysScope,
    },
    [events, navigation.setFocusedEventId, navigation.setFocusSource],
  )

  // Add Enter key to focus text input
  useHotkeys(
    'enter',
    () => {
      if (responseEditor) {
        responseEditor.commands.focus()
      }
    },
    {
      enableOnFormTags: false,
      preventDefault: true,
      scopes: SessionDetailHotkeysScope,
    },
  )

  // Toggle directories dropdown hotkey
  useHotkeys(
    'shift+d',
    () => {
      setDirectoriesDropdownOpen(prev => !prev)
    },
    {
      scopes: SessionDetailHotkeysScope,
      enabled: !!session.workingDir,
      preventDefault: true,
      enableOnFormTags: false,
    },
    [session.workingDir],
  )

  // Rename session hotkey
  useHotkeys(
    'shift+r',
    e => {
      e.preventDefault()
      setIsEditingSessionTitle(true)
    },
    {
      enabled: !approvals.confirmingApprovalId && !expandedToolResult,
      scopes: SessionDetailHotkeysScope,
      preventDefault: true,
      enableOnFormTags: false,
    },
    [setIsEditingSessionTitle, approvals.confirmingApprovalId, expandedToolResult],
  )

  // Don't steal scope here - SessionDetail is the base layer
  // Only modals opening on top should steal scope

  // Note: Most hotkeys are handled by the hooks (ctrl+x, r, p, i, a, d)
  // Only the escape key needs special handling here for confirmingApprovalId

  // Check if there are pending approvals out of view when in waiting_input status
  useEffect(() => {
    const checkPendingApprovalVisibility = () => {
      if (session.status === SessionStatus.WaitingInput) {
        const pendingEvent = events.find(e => e.approvalStatus === ApprovalStatus.Pending)
        if (pendingEvent) {
          const container = document.querySelector('[data-conversation-container]')
          const element = container?.querySelector(`[data-event-id="${pendingEvent.id}"]`)
          if (container && element) {
            // Check if the approve/deny buttons are visible
            // Look for buttons containing the approval keyboard shortcuts
            const buttons = element.querySelectorAll('button')
            let approveButton = null
            buttons.forEach(btn => {
              if (btn.textContent?.includes('Approve') && btn.querySelector('kbd')) {
                approveButton = btn
              }
            })

            const targetElement = approveButton || element
            const elementRect = targetElement.getBoundingClientRect()
            const containerRect = container.getBoundingClientRect()

            // Consider the buttons in view if they're at least partially visible
            const inView =
              elementRect.top < containerRect.bottom && elementRect.bottom > containerRect.top

            setHasPendingApprovalsOutOfView(!inView)
          }
        } else {
          setHasPendingApprovalsOutOfView(false)
        }
      } else {
        setHasPendingApprovalsOutOfView(false)
      }
    }

    // Initial check
    checkPendingApprovalVisibility()

    // Add scroll listener
    const container = document.querySelector('[data-conversation-container]')
    if (container) {
      container.addEventListener('scroll', checkPendingApprovalVisibility)
      return () => container.removeEventListener('scroll', checkPendingApprovalVisibility)
    }
  }, [session.status, events])

  let cardVerticalPadding = 'py-3'

  if (isActivelyProcessing) {
    const cardLoadingLowerPadding = 'pb-12'
    cardVerticalPadding = `pt-3 ${cardLoadingLowerPadding}`
  }

  return (
    <section className="flex flex-col h-full gap-3">
      {/* Unified header with working directory */}
      <div className="flex items-center justify-between gap-2">
        {/* Working directory info */}
        {session.workingDir && (
          <AdditionalDirectoriesDropdown
            workingDir={session.workingDir}
            directories={session.additionalDirectories || []}
            sessionStatus={session.status}
            onDirectoriesChange={handleUpdateAdditionalDirectories}
            open={directoriesDropdownOpen}
            onOpenChange={setDirectoriesDropdownOpen}
          />
        )}

        {/* Fork view modal */}
        <ForkViewModal
          events={events}
          selectedEventIndex={previewEventIndex}
          onSelectEvent={handleForkSelect}
          isOpen={forkViewOpen}
          onOpenChange={open => {
            setForkViewOpen(open)
            // Focus the input when closing the fork modal
            // Use longer delay to ensure it happens after all dialog cleanup
            if (!open && responseEditor) {
              setTimeout(() => {
                responseEditor.commands.focus()
              }, 50)
            }
          }}
          sessionStatus={session.status}
        />
      </div>

      <div className={`flex flex-1 gap-4 ${isWideView ? 'flex-row' : 'flex-col'} min-h-0`}>
        {/* Conversation content and Loading */}
        <Card
          className={`Conversation-Card ${isWideView ? 'flex-1' : 'w-full'} relative ${cardVerticalPadding} flex flex-col min-h-0`}
        >
          <CardContent className="px-3 flex flex-col flex-1 min-h-0">
            <ConversationContent
              sessionId={session.id}
              focusedEventId={navigation.focusedEventId}
              setFocusedEventId={navigation.setFocusedEventId}
              onApprove={approvals.handleApprove}
              onDeny={(approvalId: string, reason: string) =>
                approvals.handleDeny(approvalId, reason, session.id)
              }
              approvingApprovalId={approvals.approvingApprovalId}
              confirmingApprovalId={approvals.confirmingApprovalId}
              denyingApprovalId={approvals.denyingApprovalId ?? undefined}
              setDenyingApprovalId={approvals.setDenyingApprovalId}
              onCancelDeny={approvals.handleCancelDeny}
              isSplitView={isSplitView}
              onToggleSplitView={() => setIsSplitView(!isSplitView)}
              focusSource={navigation.focusSource}
              setFocusSource={navigation.setFocusSource}
              setConfirmingApprovalId={approvals.setConfirmingApprovalId}
              expandedToolResult={expandedToolResult}
              setExpandedToolResult={setExpandedToolResult}
              setExpandedToolCall={setExpandedToolCall}
              maxEventIndex={previewEventIndex ?? undefined}
              shouldIgnoreMouseEvent={shouldIgnoreMouseEvent}
              expandedTasks={expandedTasks}
              toggleTaskGroup={toggleTaskGroup}
            />
          </CardContent>
          {isActivelyProcessing && (
            <div
              className={`absolute bottom-0 left-0 px-3 py-1.5 border-t border-border bg-secondary/30 w-full font-mono text-sm uppercase tracking-wider text-muted-foreground transition-all duration-300 ease-out ${
                isActivelyProcessing ? 'translate-y-0 opacity-100' : 'translate-y-full opacity-0'
              }`}
            >
              <OmniSpinner randomVerb={randomVerb} spinnerType={spinnerType} />
            </div>
          )}
          {/* Status bar for pending approvals */}
          <div
            className={`absolute bottom-0 left-0 right-0 p-2 cursor-pointer transition-all duration-300 ease-in-out ${
              hasPendingApprovalsOutOfView
                ? 'opacity-100 translate-y-0'
                : 'opacity-0 translate-y-full pointer-events-none'
            }`}
            onClick={() => {
              const container = document.querySelector('[data-conversation-container]')
              if (container) {
                container.scrollTop = container.scrollHeight
              }
            }}
          >
            <div className="flex items-center justify-center gap-1 font-mono text-xs uppercase tracking-wider text-muted-foreground bg-background/60 backdrop-blur-sm border-t border-border/50 py-1 shadow-sm hover:bg-background/80 transition-colors">
              <span>Pending Approval</span>
              <ChevronDown className="w-3 h-3 animate-bounce" />
            </div>
          </div>
        </Card>

        {isWideView && lastTodo && (
          <Card className="w-[20%] flex flex-col min-h-0">
            <CardContent className="flex flex-col flex-1 min-h-0 overflow-hidden">
              <TodoWidget event={lastTodo} />
            </CardContent>
          </Card>
        )}
      </div>

      {/* Response input - always show but disable for non-completed sessions */}
      <Card className="py-2">
        <CardContent className="px-2">
          <ResponseInput
            denyingApprovalId={approvals.denyingApprovalId ?? undefined}
            isDenying={approvals.isDenying}
            onDeny={approvals.handleDeny}
            handleCancelDeny={approvals.handleCancelDeny}
            denyAgainstOldestApproval={approvals.denyAgainstOldestApproval}
            session={session}
            parentSessionData={parentSessionData || parentSession || undefined}
            isResponding={actions.isResponding}
            handleContinueSession={actions.handleContinueSession}
            isForkMode={actions.isForkMode}
            forkTokenCount={forkTokenCount}
            forkTurnNumber={
              previewEventIndex !== null
                ? events
                    .slice(0, previewEventIndex)
                    .filter(e => e.eventType === 'message' && e.role === 'user').length
                : undefined
            }
            onModelChange={() => {
              // Refresh session data if needed
              fetchActiveSessionDetail(session.id)
            }}
            sessionStatus={session.status}
            onToggleAutoAccept={handleToggleAutoAccept}
            onToggleDangerouslySkipPermissions={handleToggleDangerouslySkipPermissions}
            onToggleForkView={handleToggleForkView}
            // ActionButtons props
            canFork={previewEventIndex === null && !isActivelyProcessing}
            bypassEnabled={dangerouslySkipPermissions}
            autoAcceptEnabled={autoAcceptEdits}
            isArchived={session.archived || false}
            onToggleArchive={handleToggleArchive}
            previewEventIndex={previewEventIndex}
            isActivelyProcessing={isActivelyProcessing}
          />
          {/* Session mode indicator - shows fork, dangerous skip permissions or auto-accept */}
          <SessionModeIndicator
            sessionId={session.id}
            autoAcceptEdits={autoAcceptEdits}
            dangerouslySkipPermissions={dangerouslySkipPermissions}
            dangerouslySkipPermissionsExpiresAt={dangerouslySkipPermissionsExpiresAt}
            isForkMode={previewEventIndex !== null}
            forkTurnNumber={
              previewEventIndex !== null
                ? events
                    .slice(0, previewEventIndex)
                    .filter(e => e.eventType === 'message' && e.role === 'user').length
                : undefined
            }
            forkTokenCount={forkTokenCount}
            className="mt-2"
            onToggleAutoAccept={handleToggleAutoAccept}
            onToggleBypass={handleToggleDangerouslySkipPermissions}
          />
        </CardContent>
      </Card>

      {/* Tool Result Expansion Modal */}
      {(expandedToolResult || expandedToolCall) && (
        <ToolResultModal
          toolCall={expandedToolCall}
          toolResult={expandedToolResult}
          onClose={() => {
            setExpandedToolResult(null)
            setExpandedToolCall(null)
          }}
        />
      )}

      {/* Dangerously Skip Permissions Dialog */}
      <DangerouslySkipPermissionsDialog
        open={dangerousSkipPermissionsDialogOpen}
        onOpenChange={setDangerousSkipPermissionsDialogOpen}
        onConfirm={handleDangerousSkipPermissionsConfirm}
      />
    </section>
  )
}

// Export wrapped component
const SessionDetailWithErrorBoundary = (props: SessionDetailProps) => {
  // const navigate = useNavigate()

  return (
    <SentryErrorBoundary
      variant="session-detail"
      componentName="SessionDetail"
      handleRefresh={() => {
        window.location.href = `/#/sessions/${props.session.id}`
      }}
      refreshButtonText="Reload Session"
    >
      <SessionDetail {...props} />
    </SentryErrorBoundary>
  )
}

export default SessionDetailWithErrorBoundary<|MERGE_RESOLUTION|>--- conflicted
+++ resolved
@@ -206,10 +206,7 @@
 
   const responseEditor = useStore(state => state.responseEditor)
   const isEditingSessionTitle = useStore(state => state.isEditingSessionTitle)
-<<<<<<< HEAD
-=======
   const setIsEditingSessionTitle = useStore(state => state.setIsEditingSessionTitle)
->>>>>>> 529cc7c9
 
   // Keyboard navigation protection
   const { shouldIgnoreMouseEvent, startKeyboardNavigation } = useKeyboardNavigationProtection()
@@ -539,11 +536,7 @@
         return null
       }
 
-<<<<<<< HEAD
-      // Don't process escape if title is being edited
-=======
       // Don't process escape if editing session title
->>>>>>> 529cc7c9
       if (isEditingSessionTitle) {
         return
       }
