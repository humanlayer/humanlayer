import { useState, useEffect, useCallback, useRef } from 'react'
import { useHotkeys } from 'react-hotkeys-hook'
import { toast } from 'sonner'
import { useSearchParams } from 'react-router'

import { ConversationEvent, Session, ApprovalStatus, SessionStatus, ViewMode } from '@/lib/daemon/types'
import { Card, CardContent } from '@/components/ui/card'
import { useConversation, useKeyboardNavigationProtection } from '@/hooks'
import { ChevronDown, FolderOpen, TextSearch } from 'lucide-react'
import { daemonClient } from '@/lib/daemon/client'
import { useStore } from '@/AppStore'
import { DRAFT_LAUNCHER_PREFS, getDraftLauncherDefaults } from '@/lib/preferences'
import { useLocalStorage } from '@/hooks/useLocalStorage'
import { HotkeyScopeBoundary } from '@/components/HotkeyScopeBoundary'
import { HOTKEY_SCOPES } from '@/hooks/hotkeys/scopes'

// Import extracted components
import { ConversationStream } from '../ConversationStream/ConversationStream'
import { ToolResultModal } from './components/ToolResultModal'
import { TodoWidget } from './components/TodoWidget'
import { ResponseInput } from './components/ResponseInput'
import { SentryErrorBoundary } from '@/components/ErrorBoundary'
import { SessionModeIndicator } from './AutoAcceptIndicator'
import { ForkViewModal } from './components/ForkViewModal'
import { DangerouslySkipPermissionsDialog } from './DangerouslySkipPermissionsDialog'
import { AdditionalDirectoriesDropdown } from './components/AdditionalDirectoriesDropdown'
import { DiscardDraftDialog } from './components/DiscardDraftDialog'
import { SearchInput } from '@/components/FuzzySearchInput'
import { OmniSpinner } from './components/OmniSpinner'

// Import hooks
import { useSessionActions } from './hooks/useSessionActions'
import { useSessionApprovals } from './hooks/useSessionApprovals'
import { useSessionNavigation } from './hooks/useSessionNavigation'
import { useTaskGrouping } from './hooks/useTaskGrouping'
import { useSessionClipboard } from './hooks/useSessionClipboard'
import { useRecentPaths } from '@/hooks/useRecentPaths'
import { logger } from '@/lib/logging'
import { Label } from '@/components/ui/label'
import { Input } from '@/components/ui/input'
import { LAST_WORKING_DIR_KEY } from '@/hooks/useSessionLauncher'

interface SessionDetailProps {
  session: Session
  onClose: () => void
}

// SessionDetail uses its own scope so it can be properly disabled when modals are open
export const SessionDetailHotkeysScope = HOTKEY_SCOPES.SESSION_DETAIL

function SessionDetail({ session, onClose }: SessionDetailProps) {
  // Note: enableScope/disableScope removed - now handled by HotkeyScopeBoundary

  // Check if this is a draft session
  const isDraft = session.status === SessionStatus.Draft

  // Determine the appropriate scope based on session state
  // Draft sessions get their own scope with different hotkey behaviors
  const detailScope = isDraft
    ? HOTKEY_SCOPES.DRAFT_LAUNCHER
    : session?.archived
      ? HOTKEY_SCOPES.SESSION_DETAIL_ARCHIVED
      : HOTKEY_SCOPES.SESSION_DETAIL

  const [isWideView, setIsWideView] = useState(false)
  const [expandedToolResult, setExpandedToolResult] = useState<ConversationEvent | null>(null)
  const [expandedToolCall, setExpandedToolCall] = useState<ConversationEvent | null>(null)
  const [forkViewOpen, setForkViewOpen] = useState(false)
  const [forkPreviewData, setForkPreviewData] = useState<{
    eventIndex: number // For scrolling in ConversationStream
    message: ConversationEvent // For execution in useSessionActions
    tokenCount: number | null // For display in ResponseInput
    archiveOnFork: boolean // For execution preference
  } | null>(null)
  const [confirmingArchive, setConfirmingArchive] = useState(false)
  const [dangerousSkipPermissionsDialogOpen, setDangerousSkipPermissionsDialogOpen] = useState(false)
  const [directoriesDropdownOpen, setDirectoriesDropdownOpen] = useState(false)
  const [showDiscardDialog, setShowDiscardDialog] = useState(false)
  // For draft sessions, use the session's workingDir if it exists
  const [selectedDirectory, setSelectedDirectory] = useState<string>(() => {
    return session.workingDir || ''
  })

  // Get recent paths for draft directory selection
  const { paths: recentPaths } = useRecentPaths()

  // Load draft launcher preferences from localStorage (only for draft sessions)
  const defaults = getDraftLauncherDefaults()
  const [savedBypassPermissions, setSavedBypassPermissions, bypassLoaded] = useLocalStorage(
    DRAFT_LAUNCHER_PREFS.BYPASS_PERMISSIONS,
    defaults.bypassPermissions,
  )
  const [savedAutoAccept, setSavedAutoAccept, autoAcceptLoaded] = useLocalStorage(
    DRAFT_LAUNCHER_PREFS.AUTO_ACCEPT,
    defaults.autoAccept,
  )

  const responseEditor = useStore(state => state.responseEditor)
  const isEditingSessionTitle = useStore(state => state.isEditingSessionTitle)
  const setIsEditingSessionTitle = useStore(state => state.setIsEditingSessionTitle)

  // Keyboard navigation protection
  const { shouldIgnoreMouseEvent, startKeyboardNavigation } = useKeyboardNavigationProtection()

  // Show spinner for active states, but not for interrupted or interrupting
  const isActivelyProcessing = ['starting', 'running', 'completing'].includes(session.status)
  const confirmingArchiveTimeoutRef = useRef<ReturnType<typeof setTimeout> | null>(null)

  // Get session from store to access auto_accept_edits and dangerouslySkipPermissions
  // Always prioritize store values as they are the source of truth for runtime state
  const sessionFromStore = useStore(state => state.sessions.find(s => s.id === session.id))
  const updateSessionOptimistic = useStore(state => state.updateSessionOptimistic)
  const fetchActiveSessionDetail = useStore(state => state.fetchActiveSessionDetail)

  // Get parent session's token data to display when current session doesn't have its own yet
  const parentSession = useStore(state =>
    session.parentSessionId ? state.sessions.find(s => s.id === session.parentSessionId) : null,
  )

  const titleInputRef = useRef<HTMLInputElement>(null)

  // Fetch parent session if it's not in the store
  const [parentSessionData, setParentSessionData] = useState<Session | null>(null)
  useEffect(() => {
    if (session.parentSessionId && !parentSession) {
      // Parent session not in store, fetch it directly
      daemonClient
        .getSessionState(session.parentSessionId)
        .then(response => {
          console.log('[TokenDebug] Fetched parent session:', response.session)
          setParentSessionData(response.session)
        })
        .catch(error => {
          console.error('[TokenDebug] Failed to fetch parent session:', error)
        })
    } else if (parentSession) {
      // Parent session is in store, use it
      setParentSessionData(parentSession)
    }
  }, [session.parentSessionId, parentSession])

  useEffect(() => {
    if (session.workingDir) {
      setSelectedDirectory(session.workingDir)
    }
  }, [session.workingDir])

  // For draft sessions, use localStorage values directly as the source of truth
  // For active sessions, use store values if available, otherwise fall back to session prop
  const autoAcceptEdits =
    isDraft && autoAcceptLoaded
      ? savedAutoAccept
      : sessionFromStore?.autoAcceptEdits !== undefined
        ? sessionFromStore.autoAcceptEdits
        : (session.autoAcceptEdits ?? false)

  const dangerouslySkipPermissions =
    isDraft && bypassLoaded
      ? savedBypassPermissions
      : sessionFromStore?.dangerouslySkipPermissions !== undefined
        ? sessionFromStore.dangerouslySkipPermissions
        : (session.dangerouslySkipPermissions ?? false)

  const dangerouslySkipPermissionsExpiresAt =
    sessionFromStore?.dangerouslySkipPermissionsExpiresAt !== undefined
      ? sessionFromStore.dangerouslySkipPermissionsExpiresAt?.toISOString()
      : session.dangerouslySkipPermissionsExpiresAt?.toISOString()

  // Scope is now handled by HotkeyScopeBoundary wrapper

  // Get events for sidebar access - only poll for non-draft sessions
  const { events } = useConversation(isDraft ? undefined : session.id)

  // Use task grouping - pass empty array for drafts to avoid unnecessary processing
  const { hasSubTasks, expandedTasks, toggleTaskGroup } = useTaskGrouping(isDraft ? [] : events)

  // Use navigation hook - pass empty events for drafts
  const navigation = useSessionNavigation({
    events: isDraft ? [] : events,
    hasSubTasks,
    expandedTasks,
    toggleTaskGroup,
    expandedToolResult,
    setExpandedToolResult,
    setExpandedToolCall,
    disabled: forkViewOpen, // Disable navigation when fork view is open
    startKeyboardNavigation,
    scope: detailScope,
  })

  // Use approvals hook
  const approvals = useSessionApprovals({
    sessionId: session.id,
    events,
    focusedEventId: navigation.focusedEventId,
    setFocusedEventId: navigation.setFocusedEventId,
    setFocusSource: navigation.setFocusSource,
    scope: detailScope,
  })

  // Use clipboard hook
  const focusedEvent = events?.find(e => e.id === navigation.focusedEventId) || null
  useSessionClipboard({
    focusedEvent,
    enabled: !expandedToolResult && !forkViewOpen,
    scope: detailScope,
  })

  // Handle approval parameter from URL
  const [searchParams, setSearchParams] = useSearchParams()
  const targetApprovalId = searchParams.get('approval')
  const processedApprovalRef = useRef<string | null>(null)

  // Track if we've scrolled to bottom for this session
  const hasScrolledToBottomRef = useRef(false)

  // Cache the conversation container to avoid repeated DOM queries
  const conversationContainerRef = useRef<HTMLElement | null>(null)

  // Handle auto-focus when navigating with approval parameter
  useEffect(() => {
    // Only run when we actually have an approval ID to focus
    if (!targetApprovalId || events.length === 0) {
      return
    }

    // Skip if we've already processed this approval ID
    if (processedApprovalRef.current === targetApprovalId) {
      return
    }

    if (approvals.focusApprovalById) {
      // Mark as processed before calling to prevent re-runs
      processedApprovalRef.current = targetApprovalId

      // Use the hook's focus method for consistency
      // This will try to match the specific approval, or fallback to most recent pending
      approvals.focusApprovalById(targetApprovalId)

      // Mark that we've already scrolled for this session to prevent auto-scroll to bottom
      // when the approval parameter is cleared
      hasScrolledToBottomRef.current = true

      // Clear the parameter after focusing
      searchParams.delete('approval')
      setSearchParams(searchParams, { replace: true })
    }
    // eslint-disable-next-line react-hooks/exhaustive-deps
  }, [targetApprovalId, events?.length > 0, approvals.focusApprovalById]) // Minimal deps to prevent constant re-runs

  // Add fork commit handler
  const handleForkCommit = useCallback(() => {
    // Reset preview state after successful fork
    setForkPreviewData(null)
    setForkViewOpen(false)
  }, [])

  // Use session actions hook
  const actions = useSessionActions({
    session,
    onClose,
    pendingForkMessage: forkPreviewData?.message || null,
    onForkCommit: handleForkCommit,
    archiveOnFork: forkPreviewData?.archiveOnFork || false,
    scope: detailScope,
  })

  // Fork preview handler - receives data from ForkViewModal
  const handleForkPreview = useCallback(
    (data: {
      eventIndex: number
      message: ConversationEvent
      tokenCount: number | null
      archiveOnFork: boolean
    }) => {
      // Find the session ID from the event before this one
      const previousEvent = data.eventIndex > 0 ? events[data.eventIndex - 1] : null
      const forkFromSessionId = previousEvent?.sessionId || session.id

      setForkPreviewData({
        ...data,
        message: {
          ...data.message,
          sessionId: forkFromSessionId, // Override with the correct session ID
        },
      })
    },
    [events, session.id],
  )

  // Fork cancel handler - clears preview state
  const handleForkCancel = useCallback(() => {
    setForkPreviewData(null)
    // Also clear the response input when canceling fork
    responseEditor?.commands.setContent('')
  }, [responseEditor])

  // We no longer automatically clear preview when closing
  // This allows the preview to persist after selecting with Enter

  // Screen size detection for responsive layout
  useEffect(() => {
    const checkScreenSize = () => {
      setIsWideView(window.innerWidth >= 1024) // lg breakpoint
    }

    checkScreenSize()
    window.addEventListener('resize', checkScreenSize)
    return () => window.removeEventListener('resize', checkScreenSize)
  }, [])

  // Reset scroll flag when session changes
  useEffect(() => {
    if (session.id) {
      hasScrolledToBottomRef.current = false
      // Clear cached container ref when session changes
      conversationContainerRef.current = null
    }
  }, [session.id])

  // Enhanced auto-scroll with retry logic
  useEffect(() => {
    const hasApprovalParam = targetApprovalId !== null

    if (!hasScrolledToBottomRef.current && events?.length > 0 && !hasApprovalParam) {
      // Try multiple times with increasing delays to handle rendering delays
      const scrollAttempts = [100, 300, 500]
      const timers: ReturnType<typeof setTimeout>[] = []

      scrollAttempts.forEach(delay => {
        const timer = setTimeout(() => {
          if (!hasScrolledToBottomRef.current) {
            // First try to use cached ref, then query DOM if needed
            let container = conversationContainerRef.current
            // Verify cached element is still in the DOM
            if (container && !document.body.contains(container)) {
              container = null
              conversationContainerRef.current = null
            }

            if (!container) {
              container = document.querySelector('[data-conversation-container]')
              // Cache the container for future use if found
              if (container) {
                conversationContainerRef.current = container as HTMLElement
              }
            }

            if (container) {
              container.scrollTop = container.scrollHeight
              hasScrolledToBottomRef.current = true
              // Clear remaining timers once successful
              timers.forEach(t => clearTimeout(t))
            }
          }
        }, delay)
        timers.push(timer)
      })

      // Cleanup function to clear timers on unmount or deps change
      return () => {
        timers.forEach(t => clearTimeout(t))
      }
    }
  }, [events?.length, targetApprovalId])

  // Cleanup confirmation timeout on unmount or session change
  useEffect(() => {
    return () => {
      if (confirmingArchiveTimeoutRef.current) {
        clearTimeout(confirmingArchiveTimeoutRef.current)
        confirmingArchiveTimeoutRef.current = null
      }
    }
  }, [session.id])

  // Handle updating additional directories
  const handleUpdateAdditionalDirectories = async (directories: string[]) => {
    await daemonClient.updateSession(session.id, { additionalDirectories: directories })
    // Update the local store and refresh session data
    useStore.getState().updateSession(session.id, { additionalDirectories: directories })
  }

  // Handle launching a draft session
  const [isLaunchingDraft, setIsLaunchingDraft] = useState(false)
  const handleLaunchDraft = useCallback(async () => {
    if (!isDraft || isLaunchingDraft) return

    // Use either the selected directory or the session's existing workingDir
    const workingDir = selectedDirectory || session.workingDir

    // Validate that a directory is selected or exists on the session
    if (!workingDir) {
      toast.error('Please select a working directory', {
        description: 'You must choose a directory before launching the session',
      })
      return
    }

    try {
      setIsLaunchingDraft(true)

      // Get the editor content and process mentions/slash commands properly
      let prompt = ''
      if (responseEditor) {
        const json = responseEditor.getJSON()

        const processNode = (node: any): string => {
          if (node.type === 'text') {
            return node.text || ''
          } else if (node.type === 'mention' || node.type === 'slash-command') {
            // Use the full path (id) instead of the display label
            return node.attrs.id || node.attrs.label || ''
          } else if (node.type === 'paragraph' && node.content) {
            return node.content.map(processNode).join('')
          } else if (node.type === 'doc' && node.content) {
            return node.content.map(processNode).join('\n')
          } else if (node.type === 'hardBreak') {
            return '\n'
          }
          return ''
        }

        prompt = processNode(json)
      }

      // Apply localStorage settings to the draft session before launching
      // This ensures the session is created with the user's saved preferences
      await daemonClient.updateSession(session.id, {
        autoAcceptEdits: autoAcceptEdits,
        dangerouslySkipPermissions: dangerouslySkipPermissions,
      })

      // Launch the draft session with the prompt
      // Note: working directory is already updated when selected in the fuzzy finder
      await daemonClient.launchDraftSession(session.id, prompt)

      // store working directory in localStorage
      localStorage.setItem(LAST_WORKING_DIR_KEY, selectedDirectory || '')

      // Clear the input after successful launch
      responseEditor?.commands.setContent('')
      localStorage.removeItem(`response-input.${session.id}`)

      const storeState = useStore.getState()

      // Refresh sessions to update the session list, set view mode to 'normal'
      await storeState.refreshSessions()
      await storeState.setViewMode(ViewMode.Normal)

      // Session status will update via WebSocket
    } catch (error) {
      toast.error('Failed to launch draft session', {
        description: error instanceof Error ? error.message : 'Unknown error',
      })
    } finally {
      setIsLaunchingDraft(false)
    }
  }, [
    isDraft,
    session.id,
    session.workingDir,
    responseEditor,
    isLaunchingDraft,
    selectedDirectory,
    autoAcceptEdits,
    dangerouslySkipPermissions,
  ])

  // Handle directory selection change
  const handleDirectoryChange = useCallback(
    async (newDirectory: string) => {
      // Update local state immediately
      setSelectedDirectory(newDirectory)

      // If it's a valid directory and different from current, update backend
      if (newDirectory && newDirectory !== session.workingDir) {
        try {
          await daemonClient.updateSession(session.id, {
            workingDir: newDirectory,
          })
          // Update the store to reflect the change
          useStore.getState().updateSession(session.id, { workingDir: newDirectory })
        } catch (error) {
          toast.error('Failed to update working directory', {
            description: error instanceof Error ? error.message : 'Unknown error',
          })
          // Revert local state on error
          setSelectedDirectory(session.workingDir || '')
        }
      }
    },
    [session.id, session.workingDir],
  )

  // Handle title changes for draft sessions
  const handleTitleChange = useCallback(
    async (newTitle: string) => {
      // Only allow editing title in draft mode
      if (!isDraft) return

      useStore.getState().updateSession(session.id, { title: newTitle })

      try {
        await daemonClient.updateSessionTitle(session.id, newTitle)
      } catch (error) {
        toast.error('Failed to update session title', {
          description: error instanceof Error ? error.message : 'Unknown error',
        })
      }
    },
    [isDraft, session.id],
  )

  // Handle discarding a draft session
  const handleDiscardDraft = useCallback(() => {
    // TODO(3): Implement hasChanges logic, for now we'll just say there are changes
    const hasChanges = true
    if (hasChanges) {
      setShowDiscardDialog(true)
    } else {
      // No changes, just go back
      onClose()
    }
  }, [responseEditor, onClose])

  // Handle confirmed discard
  const handleConfirmDiscard = useCallback(async () => {
    try {
      // Delete the draft session
      await daemonClient.deleteDraftSession(session.id)

      // Clear localStorage
      localStorage.removeItem(`response-input.${session.id}`)

      // Refresh sessions to update counts
      await useStore.getState().refreshSessions()

      // Navigate back to session list
      onClose()
    } catch (error) {
      toast.error('Failed to discard draft', {
        description: error instanceof Error ? error.message : 'Unknown error',
      })
    }
  }, [session.id, onClose])

  // Check if there are pending approvals out of view
  const [hasPendingApprovalsOutOfView, setHasPendingApprovalsOutOfView] = useState(false)

  const lastTodo = events
    ?.toReversed()
    .find(e => e.eventType === 'tool_call' && e.toolName === 'TodoWrite')

  // Fork view toggle handler - Trust the scope system to handle modal conflicts
  const handleToggleForkView = useCallback(() => {
    setForkViewOpen(!forkViewOpen)
  }, [forkViewOpen])

  // Clear focus on escape, then close if nothing focused
  // This needs special handling for confirmingApprovalId

  useHotkeys(
    'escape',
    ev => {
      if ((ev.target as HTMLElement)?.dataset.slot === 'dialog-close') {
        logger.warn('Ignoring onClose triggered by dialog-close in SessionDetail')
        return null
      }

      // Don't process escape if editing session title
      if (isEditingSessionTitle) {
        return
      }

      // Check for denying state early - whether editor is focused or not
      const isDenying = approvals.denyingApprovalId !== null

      if (responseEditor?.isFocused) {
        responseEditor.commands.blur()
        // If we're denying, don't process further - let the next ESC cancel the deny
        if (isDenying) {
          return
        }
        return
      }

      /* Everything below here implies the responseEditor is not focused */

      // Cancel denial if in denying state
      if (isDenying) {
        approvals.handleCancelDeny()
        return
      }

<<<<<<< HEAD
      // Check for fork mode
      if (previewEventIndex !== null) {
=======
      // Check for fork mode first
      if (forkPreviewData !== null) {
>>>>>>> ba024a59
        // Clear fork mode
        setForkPreviewData(null)
        responseEditor?.commands.setContent('')
      } else if (confirmingArchive) {
        setConfirmingArchive(false)
        // Clear timeout if exists
        if (confirmingArchiveTimeoutRef.current) {
          clearTimeout(confirmingArchiveTimeoutRef.current)
          confirmingArchiveTimeoutRef.current = null
        }
      } else if (approvals.confirmingApprovalId) {
        approvals.setConfirmingApprovalId(null)
      } else if (navigation.focusedEventId) {
        navigation.setFocusedEventId(null)
      } else {
        // Simply close the session detail
        onClose()
      }
    },
    {
      enableOnFormTags: true, // Enable escape key in form elements like textarea
      scopes: [detailScope],
    },
    [
      isEditingSessionTitle,
      forkPreviewData,
      confirmingArchive,
      approvals.confirmingApprovalId,
      approvals.setConfirmingApprovalId,
      approvals.denyingApprovalId,
      approvals.handleCancelDeny,
      navigation.focusedEventId,
      navigation.setFocusedEventId,
      onClose,
      responseEditor,
<<<<<<< HEAD
      // actions.setResponseInput,
=======
>>>>>>> ba024a59
    ],
  )

  // Create reusable handler for toggling auto-accept
  const handleToggleAutoAccept = useCallback(async () => {
    logger.log('toggleAutoAcceptEdits', autoAcceptEdits)

    if (isDraft) {
      // For draft sessions, just toggle localStorage value
      const newState = !savedAutoAccept
      setSavedAutoAccept(newState)
    } else {
      // For active sessions, update the session state
      try {
        const newState = !autoAcceptEdits
        await updateSessionOptimistic(session.id, { autoAcceptEdits: newState })
      } catch (error) {
        logger.error('Failed to toggle auto-accept mode:', error)
        toast.error('Failed to toggle auto-accept mode')
      }
    }
  }, [
    session.id,
    autoAcceptEdits,
    updateSessionOptimistic,
    isDraft,
    savedAutoAccept,
    setSavedAutoAccept,
  ])

  // Create reusable handler for toggling dangerously skip permissions
  const handleToggleDangerouslySkipPermissions = useCallback(async () => {
    if (isDraft) {
      // For draft sessions, handle localStorage directly
      if (savedBypassPermissions) {
        // Disable bypass permissions
        setSavedBypassPermissions(false)
      } else {
        // Show confirmation dialog
        setDangerousSkipPermissionsDialogOpen(true)
      }
    } else {
      // For active sessions, use the session state
      // Get the current value from the store directly to avoid stale closure
      let currentSession = useStore.getState().sessions.find(s => s.id === session.id)

      if (!currentSession) {
        const sessionState = await daemonClient.getSessionState(session.id)
        currentSession = sessionState.session
      }

      const currentDangerouslySkipPermissions = currentSession?.dangerouslySkipPermissions ?? false

      if (currentDangerouslySkipPermissions) {
        // Disable dangerous skip permissions
        try {
          await updateSessionOptimistic(session.id, {
            dangerouslySkipPermissions: false,
            dangerouslySkipPermissionsExpiresAt: undefined,
          })
        } catch (error) {
          logger.error('Failed to disable dangerous skip permissions', { error })
          toast.error('Failed to disable dangerous skip permissions')
        }
      } else {
        // Show confirmation dialog
        setDangerousSkipPermissionsDialogOpen(true)
      }
    }
  }, [session.id, updateSessionOptimistic, isDraft, savedBypassPermissions, setSavedBypassPermissions])

  // ===== DRAFT MODE HOTKEYS =====
  // These only work when in draft mode (DRAFT_LAUNCHER scope)

  // Cmd+Enter handler for launching draft sessions
  useHotkeys(
    'meta+enter, ctrl+enter',
    e => {
      e.preventDefault()
      e.stopPropagation()

      // Check if editor has content
      let prompt = ''
      if (responseEditor) {
        const json = responseEditor.getJSON()

        const processNode = (node: any): string => {
          if (node.type === 'text') {
            return node.text || ''
          } else if (node.type === 'mention' || node.type === 'slash-command') {
            // Use the full path (id) instead of the display label
            return node.attrs.id || node.attrs.label || ''
          } else if (node.type === 'paragraph' && node.content) {
            return node.content.map(processNode).join('')
          } else if (node.type === 'doc' && node.content) {
            return node.content.map(processNode).join('\n')
          } else if (node.type === 'hardBreak') {
            return '\n'
          }
          return ''
        }

        prompt = processNode(json)
      }

      if (!prompt.trim()) {
        toast.error('Please enter a prompt', {
          description: 'Cannot launch an empty session',
        })
        return
      }

      // Check if working directory is set
      const workingDir = selectedDirectory || session.workingDir
      if (!workingDir) {
        toast.error('Please select a working directory', {
          description: 'You must choose a directory before launching the session',
        })
        return
      }

      // Launch the draft
      handleLaunchDraft()
    },
    {
      enabled: isDraft,
      preventDefault: true,
      enableOnFormTags: ['INPUT', 'TEXTAREA', 'SELECT'], // Explicit array to ensure it works in form fields
      scopes: [HOTKEY_SCOPES.DRAFT_LAUNCHER],
    },
    [selectedDirectory, session.workingDir, responseEditor, handleLaunchDraft],
  )

  // Option+A handler for auto-accept edits mode (draft version)
  useHotkeys(
    'alt+a, option+a',
    e => {
      e.preventDefault()
      handleToggleAutoAccept()
    },
    {
      enabled: isDraft,
      preventDefault: true,
      enableOnFormTags: ['INPUT', 'TEXTAREA', 'SELECT'], // Explicit to ensure it works in forms
      scopes: [HOTKEY_SCOPES.DRAFT_LAUNCHER],
    },
    [handleToggleAutoAccept],
  )

  // Option+Y handler for dangerously skip permissions mode (draft version)
  useHotkeys(
    'alt+y, option+y',
    e => {
      e.preventDefault()
      handleToggleDangerouslySkipPermissions()
    },
    {
      enabled: isDraft,
      preventDefault: true,
      enableOnFormTags: ['INPUT', 'TEXTAREA', 'SELECT'], // Explicit to ensure it works in forms
      scopes: [HOTKEY_SCOPES.DRAFT_LAUNCHER],
    },
    [handleToggleDangerouslySkipPermissions],
  )

  // ===== NON-DRAFT MODE HOTKEYS =====
  // These only work when NOT in draft mode (SESSION_DETAIL scope)

  // Option+A handler for auto-accept edits mode (non-draft version)
  useHotkeys(
    'alt+a, option+a',
    e => {
      e.preventDefault()
      handleToggleAutoAccept()
    },
    {
      enabled: !isDraft,
      preventDefault: true,
      enableOnFormTags: ['INPUT', 'TEXTAREA', 'SELECT'], // Explicit to ensure it works in forms
      scopes: [HOTKEY_SCOPES.SESSION_DETAIL, HOTKEY_SCOPES.SESSION_DETAIL_ARCHIVED],
    },
    [handleToggleAutoAccept],
  )

  // Option+Y handler for dangerously skip permissions mode (non-draft version)
  useHotkeys(
    'alt+y, option+y',
    e => {
      e.preventDefault()
      handleToggleDangerouslySkipPermissions()
    },
    {
      enabled: !isDraft,
      preventDefault: true,
      enableOnFormTags: ['INPUT', 'TEXTAREA', 'SELECT'], // Explicit to ensure it works in forms
      scopes: [HOTKEY_SCOPES.SESSION_DETAIL, HOTKEY_SCOPES.SESSION_DETAIL_ARCHIVED],
    },
    [handleToggleDangerouslySkipPermissions],
  )

  // Handle dialog confirmation
  const handleDangerousSkipPermissionsConfirm = async (timeoutMinutes: number | null) => {
    if (isDraft) {
      // For draft sessions, just update localStorage
      setSavedBypassPermissions(true)
    } else {
      // For active sessions, update the session state
      try {
        const expiresAt = timeoutMinutes
          ? new Date(Date.now() + timeoutMinutes * 60 * 1000).toISOString()
          : undefined

        await updateSessionOptimistic(session.id, {
          dangerouslySkipPermissions: true,
          dangerouslySkipPermissionsExpiresAt: expiresAt ? new Date(expiresAt) : undefined,
        })
      } catch (error) {
        logger.error('Failed to enable dangerous skip permissions', { error })
        toast.error('Failed to enable dangerous skip permissions')
      }
    }
  }

  // Track if g>e was recently pressed to prevent 'e' from firing
  const gePressedRef = useRef<number | null>(null)

  // Handle g>e navigation (to prevent 'e' from archiving)
  useHotkeys(
    'g>e',
    () => {
      console.log('[SessionDetail] g>e captured, blocking archive')
      gePressedRef.current = Date.now()
    },
    {
      preventDefault: true,
      scopes: [detailScope],
    },
  )

  // Add hotkey to archive session ('e' key)
  useHotkeys(
    'e',
    async () => {
      console.log('[SessionDetail] archive hotkey "e" fired')

      // Check if g>e was pressed recently (within 50ms)
      if (gePressedRef.current && Date.now() - gePressedRef.current < 50) {
        console.log('[SessionDetail] Blocking archive due to recent g>e press')
        return
      }

      // Handle drafts - discard instead of archive
      if (isDraft) {
        handleDiscardDraft()
        return
      }

      // TODO(3): The timeout clearing logic (using confirmingArchiveTimeoutRef) is duplicated in multiple places.
      // Consider refactoring this into a helper function to reduce repetition.

      // Clear any existing timeout
      if (confirmingArchiveTimeoutRef.current) {
        clearTimeout(confirmingArchiveTimeoutRef.current)
        confirmingArchiveTimeoutRef.current = null
      }

      // Check if session is active (requires confirmation)
      const isActiveSession = (
        [SessionStatus.Starting, SessionStatus.Running, SessionStatus.WaitingInput] as SessionStatus[]
      ).includes(session.status)

      const isArchiving = !session.archived

      if (isActiveSession && !confirmingArchive) {
        // First press - show warning
        setConfirmingArchive(true)
        // TODO(3): Consider using a Dialog instead of toast for archive confirmation.
        // This would improve accessibility (mouse users can click buttons) and avoid
        // complexity around timeout management. The current toast approach works but
        // isn't ideal for all users.
        toast.warning('Press e again to archive active session', {
          description: 'This session is still active. Press e again within 3 seconds to confirm.',
          duration: 3000,
        })

        // Set timeout to reset confirmation state
        confirmingArchiveTimeoutRef.current = setTimeout(() => {
          setConfirmingArchive(false)
          confirmingArchiveTimeoutRef.current = null
        }, 3000)
        return
      }

      // Either second press for active session or immediate archive for completed/failed
      try {
        await useStore.getState().archiveSession(session.id, isArchiving)

        // Clear confirmation state
        setConfirmingArchive(false)

        // Show success notification matching list view behavior
        toast.success(isArchiving ? 'Session archived' : 'Session unarchived', {
          description: session.summary || 'Untitled session',
          duration: 3000,
        })

        // Navigate back to session list
        onClose()
      } catch (error) {
        toast.error('Failed to archive session', {
          description: error instanceof Error ? error.message : 'Unknown error',
        })
        setConfirmingArchive(false)
      }
    },
    {
      preventDefault: true,
      scopes: [detailScope],
    },
    [
      session.id,
      session.archived,
      session.summary,
      session.status,
      onClose,
      confirmingArchive,
      isDraft,
      handleDiscardDraft,
    ],
  )

  // Add hotkey to open fork view (Meta+Y)
  // Only available in active session scopes, not in draft launcher
  useHotkeys(
    'meta+y, ctrl+y',
    e => {
      e.preventDefault()
      handleToggleForkView()
    },
    {
      scopes: [HOTKEY_SCOPES.SESSION_DETAIL, HOTKEY_SCOPES.SESSION_DETAIL_ARCHIVED],
    },
    [handleToggleForkView],
  )

  // Create archive handler
  const handleToggleArchive = useCallback(async () => {
    // Check if session is active (requires confirmation)
    const isActiveSession = [
      SessionStatus.Starting,
      SessionStatus.Running,
      SessionStatus.WaitingInput,
    ].includes(session.status as any)

    const isArchiving = !session.archived

    if (isActiveSession && !confirmingArchive) {
      // First press - show warning
      setConfirmingArchive(true)
      toast.warning('Press e again to archive active session', {
        description: 'This session is still active. Press e again within 3 seconds to confirm.',
        duration: 3000,
      })

      // Set timeout to reset confirmation state
      confirmingArchiveTimeoutRef.current = setTimeout(() => {
        setConfirmingArchive(false)
        confirmingArchiveTimeoutRef.current = null
      }, 3000)
      return
    }

    // Either second press for active session or immediate archive for completed/failed
    try {
      await useStore.getState().archiveSession(session.id, isArchiving)

      // Clear confirmation state
      setConfirmingArchive(false)

      // Show success notification matching list view behavior
      toast.success(isArchiving ? 'Session archived' : 'Session unarchived', {
        description: session.summary || 'Untitled session',
        duration: 3000,
      })

      // Navigate back to session list
      onClose()
    } catch (error) {
      toast.error('Failed to archive session', {
        description: error instanceof Error ? error.message : 'Unknown error',
      })
      setConfirmingArchive(false)
    }
  }, [session.id, session.archived, session.summary, session.status, onClose, confirmingArchive])

  // Add Shift+G hotkey to scroll to bottom
  useHotkeys(
    'shift+g',
    () => {
      startKeyboardNavigation()

      const container = document.querySelector('[data-conversation-container]')
      if (container) {
        container.scrollTop = container.scrollHeight
        // Focus the last navigable item
        if (navigation.navigableItems.length > 0) {
          const lastItem = navigation.navigableItems[navigation.navigableItems.length - 1]
          navigation.setFocusedEventId(lastItem.id)
          navigation.setFocusSource('keyboard')
        }
      }
    },
    {
      scopes: [detailScope],
    },
    [navigation.navigableItems, navigation.setFocusedEventId, navigation.setFocusSource],
  )

  // Add 'gg' to jump to top of conversation (vim-style)
  useHotkeys(
    'g>g',
    () => {
      startKeyboardNavigation()

      const container = document.querySelector('[data-conversation-container]')
      if (container) {
        container.scrollTop = 0
        // Focus the first navigable item
        if (navigation.navigableItems.length > 0) {
          const firstItem = navigation.navigableItems[0]
          navigation.setFocusedEventId(firstItem.id)
          navigation.setFocusSource('keyboard')
        }
      }
    },
    {
      enableOnFormTags: false,
      preventDefault: true,
      scopes: [detailScope],
    },
    [navigation.navigableItems, navigation.setFocusedEventId, navigation.setFocusSource],
  )

  // Add Enter key to focus text input
  useHotkeys(
    'enter',
    () => {
      if (responseEditor) {
        responseEditor.commands.focus()
      }
    },
    {
      enableOnFormTags: false,
      preventDefault: true,
      scopes: [detailScope],
    },
  )

  // Toggle directories dropdown hotkey
  useHotkeys(
    'shift+d',
    () => {
      setDirectoriesDropdownOpen(prev => !prev)
    },
    {
      scopes: [detailScope],
      enabled: !!session.workingDir,
      preventDefault: true,
      enableOnFormTags: false,
    },
    [session.workingDir],
  )

  // Rename session hotkey
  useHotkeys(
    'shift+r',
    e => {
      e.preventDefault()
      // For drafts, focus the title input directly in SessionDetail
      if (isDraft && titleInputRef.current) {
        titleInputRef.current.focus()
      } else {
        // For non-drafts, trigger editing in breadcrumb bar
        setIsEditingSessionTitle(true)
      }
    },
    {
      enabled: !approvals.confirmingApprovalId && !expandedToolResult,
      scopes: [detailScope],
      preventDefault: true,
      enableOnFormTags: false,
    },
    [
      isDraft,
      titleInputRef,
      setIsEditingSessionTitle,
      approvals.confirmingApprovalId,
      expandedToolResult,
    ],
  )

  // Don't steal scope here - SessionDetail is the base layer
  // Only modals opening on top should steal scope

  // Note: Most hotkeys are handled by the hooks (ctrl+x, r, p, i, a, d)
  // Only the escape key needs special handling here for confirmingApprovalId

  // Check if there are pending approvals out of view when in waiting_input status
  useEffect(() => {
    const checkPendingApprovalVisibility = () => {
      if (session.status === SessionStatus.WaitingInput) {
        const pendingEvent = events.find(e => e.approvalStatus === ApprovalStatus.Pending)
        if (pendingEvent) {
          const container = document.querySelector('[data-conversation-container]')
          const element = container?.querySelector(`[data-event-id="${pendingEvent.id}"]`)
          if (container && element) {
            // Check if the approve/deny buttons are visible
            // Look for buttons containing the approval keyboard shortcuts
            const buttons = element.querySelectorAll('button')
            let approveButton = null
            buttons.forEach(btn => {
              if (btn.textContent?.includes('Approve') && btn.querySelector('kbd')) {
                approveButton = btn
              }
            })

            const targetElement = approveButton || element
            const elementRect = targetElement.getBoundingClientRect()
            const containerRect = container.getBoundingClientRect()

            // Consider the buttons in view if they're at least partially visible
            const inView =
              elementRect.top < containerRect.bottom && elementRect.bottom > containerRect.top

            setHasPendingApprovalsOutOfView(!inView)
          }
        } else {
          setHasPendingApprovalsOutOfView(false)
        }
      } else {
        setHasPendingApprovalsOutOfView(false)
      }
    }

    // Initial check
    checkPendingApprovalVisibility()

    // Add scroll listener
    const container = document.querySelector('[data-conversation-container]')
    if (container) {
      container.addEventListener('scroll', checkPendingApprovalVisibility)
      return () => container.removeEventListener('scroll', checkPendingApprovalVisibility)
    }
  }, [session.status, events])

  useEffect(() => {
    if (isDraft && titleInputRef.current) {
      titleInputRef.current.focus()
    }
  }, [isDraft, titleInputRef, session.id])

  let cardVerticalPadding = 'py-3'

  if (isActivelyProcessing) {
    const cardLoadingLowerPadding = 'pb-12'
    cardVerticalPadding = `pt-3 ${cardLoadingLowerPadding}`
  }

  return (
    <HotkeyScopeBoundary
      scope={detailScope}
      componentName={`SessionDetail-${isDraft ? 'draft' : session?.archived ? 'archived' : 'normal'}`}
    >
      <section className="flex flex-col h-full gap-3">
        {/* Unified header with working directory */}
        <div className="flex items-center justify-between gap-2">
          {/* Working directory info - show SearchInput for drafts, AdditionalDirectoriesDropdown otherwise */}
          {isDraft ? (
            <div className="flex-1">
              <div className="mb-4 px-2">
                <Label className="text-xs mb-1 uppercase tracking-wider text-muted-foreground">
                  <TextSearch className="h-3 w-3" /> title
                </Label>
                <Input
                  ref={titleInputRef}
                  placeholder="Describe this session..."
                  className="mt-1"
                  value={session.title || session.summary || ''}
                  onChange={e => handleTitleChange(e.target.value)}
                />
              </div>

              <div className="mb-4 px-2">
                <Label className="text-xs mb-1 uppercase tracking-wider text-muted-foreground">
                  <FolderOpen className="h-3 w-3" /> working directory
                </Label>
                <SearchInput
                  placeholder="Select a directory to work in..."
                  className="mt-1"
                  recentDirectories={recentPaths}
                  value={selectedDirectory}
                  onChange={handleDirectoryChange}
                  onSubmit={value => value && handleDirectoryChange(value)}
                />
              </div>
            </div>
          ) : (
            session.workingDir && (
              <AdditionalDirectoriesDropdown
                workingDir={session.workingDir}
                directories={session.additionalDirectories || []}
                sessionStatus={session.status}
                onDirectoriesChange={handleUpdateAdditionalDirectories}
                open={directoriesDropdownOpen}
                onOpenChange={setDirectoriesDropdownOpen}
              />
            )
          )}

          {/* Fork view modal */}
          <ForkViewModal
            events={events}
            isOpen={forkViewOpen}
            onOpenChange={open => {
              setForkViewOpen(open)
              // Focus the input when closing the fork modal
              // Use longer delay to ensure it happens after all dialog cleanup
              if (!open && responseEditor) {
                setTimeout(() => {
                  responseEditor.commands.focus()
                }, 50)
              }
            }}
            sessionStatus={session.status}
            onForkPreview={handleForkPreview}
            onForkCancel={handleForkCancel}
          />
        </div>

        {!isDraft && (
          <div className={`flex flex-1 gap-4 ${isWideView ? 'flex-row' : 'flex-col'} min-h-0`}>
            {/* Conversation content and Loading - only show for non-draft sessions */}
            <Card
              className={`Conversation-Card w-full relative ${cardVerticalPadding} flex flex-col min-h-0`}
            >
              <CardContent className="px-3 flex flex-col flex-1 min-h-0">
                <ConversationStream
                  session={session}
                  focusedEventId={navigation.focusedEventId}
                  setFocusedEventId={navigation.setFocusedEventId}
                  onApprove={approvals.handleApprove}
                  onDeny={(approvalId: string, reason: string) =>
                    approvals.handleDeny(approvalId, reason, session.id)
                  }
                  approvingApprovalId={approvals.approvingApprovalId}
                  denyingApprovalId={approvals.denyingApprovalId ?? undefined}
                  setDenyingApprovalId={id => {
                    if (id === null) {
                      approvals.handleCancelDeny()
                    } else {
                      approvals.handleStartDeny(id)
                    }
                  }}
                  onCancelDeny={approvals.handleCancelDeny}
                  focusSource={navigation.focusSource}
                  setFocusSource={navigation.setFocusSource}
                  expandedToolResult={expandedToolResult}
                  setExpandedToolResult={setExpandedToolResult}
                  setExpandedToolCall={setExpandedToolCall}
                  maxEventIndex={forkPreviewData?.eventIndex ?? undefined}
                  shouldIgnoreMouseEvent={shouldIgnoreMouseEvent}
                  expandedTasks={expandedTasks}
                  toggleTaskGroup={toggleTaskGroup}
                />
              </CardContent>
              {isActivelyProcessing && (
                <div
                  className={`absolute bottom-0 left-0 px-3 py-1.5 border-t border-border bg-secondary/30 w-full font-mono text-xs uppercase tracking-wider text-muted-foreground transition-all duration-300 ease-out ${
                    isActivelyProcessing ? 'translate-y-0 opacity-100' : 'translate-y-full opacity-0'
                  }`}
                >
                  <OmniSpinner />
                </div>
              )}
              {/* Status bar for pending approvals */}
              <div
                className={`absolute bottom-0 left-0 right-0 p-2 cursor-pointer transition-all duration-300 ease-in-out ${
                  hasPendingApprovalsOutOfView
                    ? 'opacity-100 translate-y-0'
                    : 'opacity-0 translate-y-full pointer-events-none'
                }`}
                onClick={() => {
                  const container = document.querySelector('[data-conversation-container]')
                  if (container) {
                    container.scrollTop = container.scrollHeight
                  }
                }}
              >
                <div className="flex items-center justify-center gap-1 font-mono text-xs uppercase tracking-wider text-muted-foreground bg-background/60 backdrop-blur-sm border-t border-border/50 py-1 shadow-sm hover:bg-background/80 transition-colors">
                  <span>Pending Approval</span>
                  <ChevronDown className="w-3 h-3 animate-bounce" />
                </div>
              </div>
            </Card>

            {isWideView && lastTodo && (
              <Card className="w-[20%] flex flex-col min-h-0">
                <CardContent className="flex flex-col flex-1 min-h-0 overflow-hidden">
                  <TodoWidget event={lastTodo} />
                </CardContent>
              </Card>
            )}
          </div>
        )}

        {/* Response input - always show but disable for non-completed sessions */}
        <Card className="py-2">
          <CardContent className="px-2">
            <ResponseInput
              denyingApprovalId={approvals.denyingApprovalId ?? undefined}
              isDenying={approvals.isDenying}
              onDeny={approvals.handleDeny}
              handleCancelDeny={approvals.handleCancelDeny}
              denyAgainstOldestApproval={approvals.denyAgainstOldestApproval}
              session={session}
              parentSessionData={parentSessionData || parentSession || undefined}
              isResponding={actions.isResponding}
              handleContinueSession={actions.handleContinueSession}
              isForkMode={!!forkPreviewData}
              forkTokenCount={forkPreviewData?.tokenCount}
              isDraft={isDraft}
              onLaunchDraft={handleLaunchDraft}
              onDiscardDraft={handleDiscardDraft}
              isLaunchingDraft={isLaunchingDraft}
              forkTurnNumber={
                forkPreviewData?.eventIndex !== undefined
                  ? events
                      .slice(0, forkPreviewData.eventIndex)
                      .filter(e => e.eventType === 'message' && e.role === 'user').length
                  : undefined
              }
              onModelChange={() => {
                // Refresh session data if needed
                fetchActiveSessionDetail(session.id)
              }}
              sessionStatus={session.status}
              onToggleAutoAccept={handleToggleAutoAccept}
              onToggleDangerouslySkipPermissions={handleToggleDangerouslySkipPermissions}
              onToggleForkView={handleToggleForkView}
              // ActionButtons props
              canFork={forkPreviewData === null && !isActivelyProcessing}
              bypassEnabled={dangerouslySkipPermissions}
              autoAcceptEnabled={autoAcceptEdits}
              isArchived={session.archived || false}
              onToggleArchive={handleToggleArchive}
              previewEventIndex={forkPreviewData?.eventIndex ?? null}
              isActivelyProcessing={isActivelyProcessing}
            />
            {/* Session mode indicator - shows fork, dangerous skip permissions or auto-accept */}
            <SessionModeIndicator
              sessionId={session.id}
              autoAcceptEdits={autoAcceptEdits}
              dangerouslySkipPermissions={dangerouslySkipPermissions}
              dangerouslySkipPermissionsExpiresAt={dangerouslySkipPermissionsExpiresAt}
              sessionStatus={session.status}
              isForkMode={!!forkPreviewData}
              forkTurnNumber={
                forkPreviewData?.eventIndex !== undefined
                  ? events
                      .slice(0, forkPreviewData.eventIndex)
                      .filter(e => e.eventType === 'message' && e.role === 'user').length
                  : undefined
              }
              forkTokenCount={forkPreviewData?.tokenCount}
              className="mt-2"
              onToggleAutoAccept={handleToggleAutoAccept}
              onToggleBypass={handleToggleDangerouslySkipPermissions}
            />
          </CardContent>
        </Card>

        {/* Tool Result Expansion Modal */}
        {(expandedToolResult || expandedToolCall) && (
          <ToolResultModal
            toolCall={expandedToolCall}
            toolResult={expandedToolResult}
            onClose={() => {
              setExpandedToolResult(null)
              setExpandedToolCall(null)
            }}
          />
        )}

        {/* Dangerously Skip Permissions Dialog */}
        <DangerouslySkipPermissionsDialog
          open={dangerousSkipPermissionsDialogOpen}
          onOpenChange={setDangerousSkipPermissionsDialogOpen}
          onConfirm={handleDangerousSkipPermissionsConfirm}
        />

        {/* Discard Draft Dialog */}
        <DiscardDraftDialog
          open={showDiscardDialog}
          onConfirm={handleConfirmDiscard}
          onCancel={() => setShowDiscardDialog(false)}
        />
      </section>
    </HotkeyScopeBoundary>
  )
}

// Export wrapped component
const SessionDetailWithErrorBoundary = (props: SessionDetailProps) => {
  // const navigate = useNavigate()

  return (
    <SentryErrorBoundary
      variant="session-detail"
      componentName="SessionDetail"
      handleRefresh={() => {
        window.location.href = `/#/sessions/${props.session.id}`
      }}
      refreshButtonText="Reload Session"
    >
      <SessionDetail {...props} />
    </SentryErrorBoundary>
  )
}

export default SessionDetailWithErrorBoundary<|MERGE_RESOLUTION|>--- conflicted
+++ resolved
@@ -593,13 +593,8 @@
         return
       }
 
-<<<<<<< HEAD
       // Check for fork mode
-      if (previewEventIndex !== null) {
-=======
-      // Check for fork mode first
       if (forkPreviewData !== null) {
->>>>>>> ba024a59
         // Clear fork mode
         setForkPreviewData(null)
         responseEditor?.commands.setContent('')
@@ -635,10 +630,6 @@
       navigation.setFocusedEventId,
       onClose,
       responseEditor,
-<<<<<<< HEAD
-      // actions.setResponseInput,
-=======
->>>>>>> ba024a59
     ],
   )
 
