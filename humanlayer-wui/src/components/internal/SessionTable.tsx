import { SessionInfo } from '@/lib/daemon/types'
import {
  Table,
  TableBody,
  TableCaption,
  TableCell,
  TableHead,
  TableHeader,
  TableRow,
} from '../ui/table'
import { Tooltip, TooltipContent, TooltipTrigger } from '../ui/tooltip'
import { useHotkeys, useHotkeysContext } from 'react-hotkeys-hook'
import { useEffect, useState } from 'react'
import { CircleOff, ChevronDown, ChevronRight } from 'lucide-react'
import { getStatusTextClass } from '@/utils/component-utils'
<<<<<<< HEAD
import { truncate } from '@/utils/formatting'
import { Collapsible, CollapsibleContent, CollapsibleTrigger } from '../ui/collapsible'
=======
import { truncate, formatTimestamp, formatAbsoluteTimestamp } from '@/utils/formatting'
>>>>>>> b45c368b

interface SessionTableProps {
  sessions: SessionInfo[]
  handleFocusSession?: (session: SessionInfo) => void
  handleBlurSession?: () => void
  handleFocusNextSession?: () => void
  handleFocusPreviousSession?: () => void
  handleActivateSession?: (session: SessionInfo) => void
  focusedSession: SessionInfo | null
}

export const SessionTableHotkeysScope = 'session-table'

export default function SessionTable({
  sessions,
  handleFocusSession,
  handleBlurSession,
  handleFocusNextSession,
  handleFocusPreviousSession,
  handleActivateSession,
  focusedSession,
}: SessionTableProps) {
  const { enableScope, disableScope } = useHotkeysContext()
  const [expandedQueryId, setExpandedQueryId] = useState<string | null>(null)

  useEffect(() => {
    enableScope(SessionTableHotkeysScope)
    return () => {
      disableScope(SessionTableHotkeysScope)
    }
  }, [])

  useHotkeys('j', () => handleFocusNextSession?.(), { scopes: SessionTableHotkeysScope })
  useHotkeys('k', () => handleFocusPreviousSession?.(), { scopes: SessionTableHotkeysScope })
  useHotkeys(
    'enter',
    () => {
      if (focusedSession) {
        handleActivateSession?.(focusedSession)
      }
    },
    { scopes: SessionTableHotkeysScope },
  )

  return (
    <Table>
      <TableCaption>A list of your recent sessions.</TableCaption>
      <TableHeader>
        <TableRow>
          <TableHead>Status</TableHead>
          <TableHead>Query</TableHead>
          <TableHead>Model</TableHead>
          <TableHead>Started</TableHead>
          <TableHead>Last Activity</TableHead>
        </TableRow>
      </TableHeader>
      <TableBody>
        {sessions.map(session => (
          <TableRow
            key={session.id}
            onMouseEnter={() => handleFocusSession?.(session)}
            onMouseLeave={() => handleBlurSession?.()}
            onClick={() => handleActivateSession?.(session)}
            className={`cursor-pointer ${focusedSession?.id === session.id ? '!bg-accent/20' : ''}`}
          >
            <TableCell className={getStatusTextClass(session.status)}>{session.status}</TableCell>
            <TableCell>
              {session.query.length > 50 ? (
                <Collapsible
                  open={expandedQueryId === session.id}
                  onOpenChange={open => setExpandedQueryId(open ? session.id : null)}
                >
                  <CollapsibleTrigger className="flex items-center gap-1 text-left">
                    <span>{truncate(session.query, 50)}</span>
                    {expandedQueryId === session.id ? (
                      <ChevronDown className="w-3 h-3 text-muted-foreground" />
                    ) : (
                      <ChevronRight className="w-3 h-3 text-muted-foreground" />
                    )}
                  </CollapsibleTrigger>
                  <CollapsibleContent>
                    <div className="mt-1 text-sm text-foreground">{session.query}</div>
                  </CollapsibleContent>
                </Collapsible>
              ) : (
                <span>{session.query}</span>
              )}
            </TableCell>
            <TableCell>{session.model || <CircleOff className="w-4 h-4" />}</TableCell>
            <TableCell>
              <Tooltip>
                <TooltipTrigger asChild>
                  <span className="cursor-help">{formatTimestamp(session.start_time)}</span>
                </TooltipTrigger>
                <TooltipContent>{formatAbsoluteTimestamp(session.start_time)}</TooltipContent>
              </Tooltip>
            </TableCell>
            <TableCell>
              <Tooltip>
                <TooltipTrigger asChild>
                  <span className="cursor-help">{formatTimestamp(session.last_activity_at)}</span>
                </TooltipTrigger>
                <TooltipContent>{formatAbsoluteTimestamp(session.last_activity_at)}</TooltipContent>
              </Tooltip>
            </TableCell>
          </TableRow>
        ))}
      </TableBody>
    </Table>
  )
}<|MERGE_RESOLUTION|>--- conflicted
+++ resolved
@@ -13,12 +13,8 @@
 import { useEffect, useState } from 'react'
 import { CircleOff, ChevronDown, ChevronRight } from 'lucide-react'
 import { getStatusTextClass } from '@/utils/component-utils'
-<<<<<<< HEAD
-import { truncate } from '@/utils/formatting'
+import { truncate, formatTimestamp, formatAbsoluteTimestamp } from '@/utils/formatting'
 import { Collapsible, CollapsibleContent, CollapsibleTrigger } from '../ui/collapsible'
-=======
-import { truncate, formatTimestamp, formatAbsoluteTimestamp } from '@/utils/formatting'
->>>>>>> b45c368b
 
 interface SessionTableProps {
   sessions: SessionInfo[]
