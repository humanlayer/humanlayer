--- conflicted
+++ resolved
@@ -52,11 +52,8 @@
 const SESSION_LAUNCHER_QUERY_KEY = 'session-launcher-query'
 const OPENROUTER_API_KEY = 'humanlayer-openrouter-api-key'
 const BASETEN_API_KEY = 'humanlayer-baseten-api-key'
-<<<<<<< HEAD
 const Z_AI_API_KEY = 'humanlayer-z-ai-api-key'
-=======
 const ADDITIONAL_DIRECTORIES_KEY = 'humanlayer-additional-directories'
->>>>>>> 062d70a8
 
 // Helper function to get default working directory
 const getDefaultWorkingDir = (): string => {
@@ -79,11 +76,11 @@
   return localStorage.getItem(BASETEN_API_KEY) || undefined
 }
 
-<<<<<<< HEAD
 // Helper function to get saved Z-AI API key
 const getSavedZAIKey = (): string | undefined => {
   return localStorage.getItem(Z_AI_API_KEY) || undefined
-=======
+}
+
 // Helper function to get saved additional directories
 const getSavedAdditionalDirectories = (): string[] => {
   const stored = localStorage.getItem(ADDITIONAL_DIRECTORIES_KEY)
@@ -100,7 +97,6 @@
     // If parsing fails, return empty array
     return []
   }
->>>>>>> 062d70a8
 }
 
 export const useSessionLauncher = create<LauncherState>((set, get) => ({
@@ -113,12 +109,8 @@
     provider: 'anthropic',
     openRouterApiKey: getSavedOpenRouterKey(),
     basetenApiKey: getSavedBasetenKey(),
-<<<<<<< HEAD
     zAiApiKey: getSavedZAIKey(),
-    additionalDirectories: [],
-=======
     additionalDirectories: getSavedAdditionalDirectories(),
->>>>>>> 062d70a8
   },
   isLaunching: false,
   gPrefixMode: false,
@@ -144,12 +136,8 @@
         provider: 'anthropic',
         openRouterApiKey: getSavedOpenRouterKey(),
         basetenApiKey: getSavedBasetenKey(),
-<<<<<<< HEAD
         zAiApiKey: getSavedZAIKey(),
-        additionalDirectories: [],
-=======
         additionalDirectories: getSavedAdditionalDirectories(),
->>>>>>> 062d70a8
       },
       selectedMenuIndex: 0,
       error: undefined,
@@ -189,14 +177,13 @@
       // Remove from localStorage when cleared to avoid stale state
       localStorage.removeItem(BASETEN_API_KEY)
     }
-<<<<<<< HEAD
     // Save or remove Z-AI API key from localStorage
     if (config.zAiApiKey) {
       localStorage.setItem(Z_AI_API_KEY, config.zAiApiKey)
     } else if (config.zAiApiKey === undefined || config.zAiApiKey === null || config.zAiApiKey === '') {
       // Remove from localStorage when cleared to avoid stale state
       localStorage.removeItem(Z_AI_API_KEY)
-=======
+    }
     // Save or remove additional directories from localStorage
     if (config.additionalDirectories && config.additionalDirectories.length > 0) {
       localStorage.setItem(ADDITIONAL_DIRECTORIES_KEY, JSON.stringify(config.additionalDirectories))
@@ -207,7 +194,6 @@
     ) {
       // Remove from localStorage when cleared to avoid stale state
       localStorage.removeItem(ADDITIONAL_DIRECTORIES_KEY)
->>>>>>> 062d70a8
     }
     return set({ config, error: undefined })
   },
@@ -277,13 +263,9 @@
 
       // MCP config is now injected by daemon
 
-<<<<<<< HEAD
       console.log('useSessionLauncher config:', config)
       console.log('useSessionLauncher provider:', config.provider)
-=======
-      console.log('Config before launch:', config)
       console.log('Additional directories:', config.additionalDirectories)
->>>>>>> 062d70a8
 
       const request: LaunchSessionRequest = {
         query: query.trim(),
@@ -315,13 +297,8 @@
           : {}),
       }
 
-<<<<<<< HEAD
       console.log('useSessionLauncher request:', request)
-=======
-      console.log('Launch request:', request)
       console.log('Launch request additional_directories specifically:', request.additional_directories)
-
->>>>>>> 062d70a8
       const response = await daemonClient.launchSession(request)
 
       // Save the working directory to localStorage for next time
@@ -364,12 +341,8 @@
         provider: 'anthropic',
         openRouterApiKey: getSavedOpenRouterKey(),
         basetenApiKey: getSavedBasetenKey(),
-<<<<<<< HEAD
         zAiApiKey: getSavedZAIKey(),
-        additionalDirectories: [],
-=======
         additionalDirectories: getSavedAdditionalDirectories(),
->>>>>>> 062d70a8
       },
       error: undefined,
     })
@@ -393,12 +366,8 @@
         provider: 'anthropic',
         openRouterApiKey: getSavedOpenRouterKey(),
         basetenApiKey: getSavedBasetenKey(),
-<<<<<<< HEAD
         zAiApiKey: getSavedZAIKey(),
-        additionalDirectories: [],
-=======
         additionalDirectories: getSavedAdditionalDirectories(),
->>>>>>> 062d70a8
       },
       selectedMenuIndex: 0,
       isLaunching: false,
