--- conflicted
+++ resolved
@@ -142,8 +142,6 @@
   --terminal-error: #dc3545;
 }
 
-<<<<<<< HEAD
-=======
 /* Gruvbox Dark - Material palette, medium contrast */
 [data-theme='gruvbox-dark'] {
   --terminal-bg: #282828;
@@ -171,8 +169,6 @@
   --terminal-warning: #b47109;
   --terminal-error: #c14a4a;
 }
-
->>>>>>> 24b5bd75
 @layer base {
   * {
     @apply border-border outline-ring/50;
