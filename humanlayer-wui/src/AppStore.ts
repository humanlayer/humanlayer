--- conflicted
+++ resolved
@@ -50,16 +50,13 @@
   archiveSession: (sessionId: string, archived: boolean) => Promise<void>
   bulkArchiveSessions: (sessionIds: string[], archived: boolean) => Promise<void>
   bulkSetAutoAcceptEdits: (sessionIds: string[], autoAcceptEdits: boolean) => Promise<void>
-<<<<<<< HEAD
   removeSession: (sessionId: string) => void
   bulkDiscardDrafts: (sessionIds: string[]) => Promise<void>
-=======
   bulkSetBypassPermissions: (
     sessionIds: string[],
     enabled: boolean,
     expiresAt: Date | null,
   ) => Promise<void>
->>>>>>> 92c7348e
   setViewMode: (mode: ViewMode) => void
   getViewMode: () => ViewMode
   setNextViewMode: () => void
@@ -492,7 +489,6 @@
       throw error
     }
   },
-<<<<<<< HEAD
   removeSession: (sessionId: string) => {
     set(state => ({
       sessions: state.sessions.filter(session => session.id !== sessionId),
@@ -528,7 +524,9 @@
       }))
     } catch (error) {
       logger.error('Failed to bulk discard drafts:', error)
-=======
+      throw error
+    }
+  },
   bulkSetBypassPermissions: async (
     sessionIds: string[],
     enabled: boolean,
@@ -582,7 +580,6 @@
       }
     } catch (error) {
       console.error('Failed to bulk update bypass permissions:', error)
->>>>>>> 92c7348e
       throw error
     }
   },
