mod daemon_client;

use daemon_client::client::{DaemonClient, DaemonClientTrait};
use std::sync::Arc;
use tauri::{Emitter, State};
use tokio::sync::Mutex;
use tracing::error;

// App state to hold the daemon client
struct AppState {
    client: Arc<Mutex<Option<DaemonClient>>>,
}

// Tauri commands
#[tauri::command]
async fn connect_daemon(state: State<'_, AppState>) -> std::result::Result<String, String> {
    let mut client_guard = state.client.lock().await;

    match DaemonClient::connect_with_retries(None, 3).await {
        Ok(client) => {
            *client_guard = Some(client);
            Ok("Connected to daemon".to_string())
        }
        Err(e) => {
            error!("Failed to connect to daemon: {}", e);
            Err(e.to_string())
        }
    }
}

#[tauri::command]
async fn daemon_health(
    state: State<'_, AppState>,
) -> std::result::Result<daemon_client::HealthCheckResponse, String> {
    let client_guard = state.client.lock().await;

    match &*client_guard {
        Some(client) => client.health().await.map_err(|e| e.to_string()),
        None => Err("Not connected to daemon".to_string()),
    }
}

#[tauri::command]
async fn launch_session(
    state: State<'_, AppState>,
    request: daemon_client::LaunchSessionRequest,
) -> std::result::Result<daemon_client::LaunchSessionResponse, String> {
    let client_guard = state.client.lock().await;

    match &*client_guard {
        Some(client) => client
            .launch_session(request)
            .await
            .map_err(|e| e.to_string()),
        None => Err("Not connected to daemon".to_string()),
    }
}

#[tauri::command]
async fn list_sessions(
    state: State<'_, AppState>,
) -> std::result::Result<daemon_client::ListSessionsResponse, String> {
    let client_guard = state.client.lock().await;

    match &*client_guard {
        Some(client) => client.list_sessions().await.map_err(|e| e.to_string()),
        None => Err("Not connected to daemon".to_string()),
    }
}

#[tauri::command]
async fn get_session_leaves(
    state: State<'_, AppState>,
) -> std::result::Result<daemon_client::GetSessionLeavesResponse, String> {
    let client_guard = state.client.lock().await;

    match &*client_guard {
        Some(client) => client
            .get_session_leaves()
            .await
            .map_err(|e| e.to_string()),
        None => Err("Not connected to daemon".to_string()),
    }
}

#[tauri::command]
async fn get_session_state(
    state: State<'_, AppState>,
    session_id: String,
) -> std::result::Result<daemon_client::GetSessionStateResponse, String> {
    let client_guard = state.client.lock().await;

    match &*client_guard {
        Some(client) => client
            .get_session_state(&session_id)
            .await
            .map_err(|e| e.to_string()),
        None => Err("Not connected to daemon".to_string()),
    }
}

#[tauri::command]
async fn continue_session(
    state: State<'_, AppState>,
    request: daemon_client::ContinueSessionRequest,
) -> std::result::Result<daemon_client::ContinueSessionResponse, String> {
    let client_guard = state.client.lock().await;

    match &*client_guard {
        Some(client) => client
            .continue_session(request)
            .await
            .map_err(|e| e.to_string()),
        None => Err("Not connected to daemon".to_string()),
    }
}

#[tauri::command]
async fn get_conversation(
    state: State<'_, AppState>,
    session_id: Option<String>,
    claude_session_id: Option<String>,
) -> std::result::Result<daemon_client::GetConversationResponse, String> {
    let client_guard = state.client.lock().await;

    match &*client_guard {
        Some(client) => client
            .get_conversation(session_id.as_deref(), claude_session_id.as_deref())
            .await
            .map_err(|e| e.to_string()),
        None => Err("Not connected to daemon".to_string()),
    }
}

#[tauri::command]
async fn fetch_approvals(
    state: State<'_, AppState>,
    session_id: Option<String>,
) -> std::result::Result<daemon_client::FetchApprovalsResponse, String> {
    let client_guard = state.client.lock().await;

    match &*client_guard {
        Some(client) => client
            .fetch_approvals(session_id.as_deref())
            .await
            .map_err(|e| e.to_string()),
        None => Err("Not connected to daemon".to_string()),
    }
}

#[tauri::command]
async fn approve_function_call(
    state: State<'_, AppState>,
    call_id: String,
    comment: Option<String>,
) -> std::result::Result<(), String> {
    let client_guard = state.client.lock().await;

    match &*client_guard {
        Some(client) => client
            .approve_function_call(&call_id, comment.as_deref())
            .await
            .map_err(|e| e.to_string()),
        None => Err("Not connected to daemon".to_string()),
    }
}

#[tauri::command]
async fn deny_function_call(
    state: State<'_, AppState>,
    call_id: String,
    reason: String,
) -> std::result::Result<(), String> {
    let client_guard = state.client.lock().await;

    match &*client_guard {
        Some(client) => client
            .deny_function_call(&call_id, &reason)
            .await
            .map_err(|e| e.to_string()),
        None => Err("Not connected to daemon".to_string()),
    }
}

#[tauri::command]
async fn respond_to_human_contact(
    state: State<'_, AppState>,
    call_id: String,
    response: String,
) -> std::result::Result<(), String> {
    let client_guard = state.client.lock().await;

    match &*client_guard {
        Some(client) => client
            .respond_to_human_contact(&call_id, &response)
            .await
            .map_err(|e| e.to_string()),
        None => Err("Not connected to daemon".to_string()),
    }
}

// Subscribe command will be handled differently since it returns a stream
#[tauri::command]
async fn subscribe_to_events(
    state: State<'_, AppState>,
    app: tauri::AppHandle,
    request: daemon_client::SubscribeRequest,
) -> std::result::Result<String, String> {
    tracing::info!("subscribe_to_events: Starting subscription request");
    tracing::info!(
        "subscribe_to_events: Request params - event_types: {:?}, session_id: {:?}, run_id: {:?}",
        request.event_types,
        request.session_id,
        request.run_id
    );

    let client_guard = state.client.lock().await;

    match &*client_guard {
        Some(client) => {
            tracing::info!("subscribe_to_events: Client found, attempting to subscribe");
            match client.subscribe(request).await {
                Ok((subscription_id, mut receiver)) => {
                    tracing::info!("subscribe_to_events: Subscription created successfully with ID {}, spawning event forwarder", subscription_id);
                    // Spawn a task to forward events to the frontend
                    tokio::spawn(async move {
                        tracing::info!(
                            "subscribe_to_events: Event forwarder task started for subscription {}",
                            subscription_id
                        );
                        while let Some(event) = receiver.recv().await {
                            tracing::info!(
                                "subscribe_to_events: Subscription {} received event - type: {:?}, data: {:?}",
                                subscription_id,
                                event.event.event_type,
                                event.event.data
                            );
                            // Emit the event to the frontend
                            if let Err(e) = app.emit("daemon-event", event) {
                                error!(
                                    "Failed to emit event for subscription {}: {}",
                                    subscription_id, e
                                );
                            } else {
                                tracing::info!("subscribe_to_events: Event emitted to frontend successfully for subscription {}", subscription_id);
                            }
                        }
                        tracing::warn!("subscribe_to_events: Event receiver channel closed for subscription {}", subscription_id);
                    });
                    tracing::info!(
                        "subscribe_to_events: Subscription {} setup completed successfully",
                        subscription_id
                    );
                    Ok(subscription_id.to_string())
                }
                Err(e) => {
                    tracing::error!("subscribe_to_events: Failed to create subscription - {}", e);
                    Err(e.to_string())
                }
            }
        }
        None => {
            tracing::error!("subscribe_to_events: No daemon client connected");
            Err("Not connected to daemon".to_string())
        }
    }
}

#[tauri::command]
async fn unsubscribe_from_events(
    state: State<'_, AppState>,
    subscription_id: String,
) -> std::result::Result<(), String> {
    tracing::info!(
        "unsubscribe_from_events: Unsubscribing from subscription {}",
        subscription_id
    );

    let client_guard = state.client.lock().await;

    match &*client_guard {
        Some(client) => {
            // Parse the subscription ID
            let id = subscription_id
                .parse::<u64>()
                .map_err(|e| format!("Invalid subscription ID: {}", e))?;

            client.unsubscribe(id).await.map_err(|e| e.to_string())?;
            tracing::info!(
                "unsubscribe_from_events: Successfully unsubscribed from subscription {}",
                id
            );
            Ok(())
        }
        None => {
            tracing::error!("unsubscribe_from_events: No daemon client connected");
            Err("Not connected to daemon".to_string())
        }
    }
}

#[tauri::command]
async fn interrupt_session(
    state: State<'_, AppState>,
    session_id: String,
) -> std::result::Result<(), String> {
    let client_guard = state.client.lock().await;

    match &*client_guard {
        Some(client) => client
            .interrupt_session(&session_id)
            .await
            .map_err(|e| e.to_string()),
        None => Err("Not connected to daemon".to_string()),
    }
}

#[tauri::command]
<<<<<<< HEAD
async fn update_session_settings(
    state: State<'_, AppState>,
    session_id: String,
    auto_accept_edits: Option<bool>,
) -> std::result::Result<daemon_client::UpdateSessionSettingsResponse, String> {
=======
async fn get_recent_paths(
    state: State<'_, AppState>,
    limit: Option<i32>,
) -> std::result::Result<daemon_client::GetRecentPathsResponse, String> {
>>>>>>> 136a9264
    let client_guard = state.client.lock().await;

    match &*client_guard {
        Some(client) => client
<<<<<<< HEAD
            .update_session_settings(&session_id, auto_accept_edits)
=======
            .get_recent_paths(limit)
>>>>>>> 136a9264
            .await
            .map_err(|e| e.to_string()),
        None => Err("Not connected to daemon".to_string()),
    }
}

#[cfg_attr(mobile, tauri::mobile_entry_point)]
pub fn run() {
    // Initialize tracing
    tracing_subscriber::fmt::init();

    tauri::Builder::default()
        .plugin(tauri_plugin_fs::init())
        .plugin(tauri_plugin_opener::init())
        .plugin(tauri_plugin_notification::init())
        .manage(AppState {
            client: Arc::new(Mutex::new(None)),
        })
        .invoke_handler(tauri::generate_handler![
            connect_daemon,
            daemon_health,
            launch_session,
            list_sessions,
            get_session_leaves,
            get_session_state,
            continue_session,
            get_conversation,
            fetch_approvals,
            approve_function_call,
            deny_function_call,
            respond_to_human_contact,
            subscribe_to_events,
            unsubscribe_from_events,
            interrupt_session,
<<<<<<< HEAD
            update_session_settings,
=======
            get_recent_paths,
>>>>>>> 136a9264
        ])
        .run(tauri::generate_context!())
        .expect("error while running tauri application");
}<|MERGE_RESOLUTION|>--- conflicted
+++ resolved
@@ -316,27 +316,32 @@
 }
 
 #[tauri::command]
-<<<<<<< HEAD
 async fn update_session_settings(
     state: State<'_, AppState>,
     session_id: String,
     auto_accept_edits: Option<bool>,
 ) -> std::result::Result<daemon_client::UpdateSessionSettingsResponse, String> {
-=======
+    let client_guard = state.client.lock().await;
+
+    match &*client_guard {
+        Some(client) => client
+            .update_session_settings(&session_id, auto_accept_edits)
+            .await
+            .map_err(|e| e.to_string()),
+        None => Err("Not connected to daemon".to_string()),
+    }
+}
+
+#[tauri::command]
 async fn get_recent_paths(
     state: State<'_, AppState>,
     limit: Option<i32>,
 ) -> std::result::Result<daemon_client::GetRecentPathsResponse, String> {
->>>>>>> 136a9264
-    let client_guard = state.client.lock().await;
-
-    match &*client_guard {
-        Some(client) => client
-<<<<<<< HEAD
-            .update_session_settings(&session_id, auto_accept_edits)
-=======
+    let client_guard = state.client.lock().await;
+
+    match &*client_guard {
+        Some(client) => client
             .get_recent_paths(limit)
->>>>>>> 136a9264
             .await
             .map_err(|e| e.to_string()),
         None => Err("Not connected to daemon".to_string()),
@@ -371,11 +376,8 @@
             subscribe_to_events,
             unsubscribe_from_events,
             interrupt_session,
-<<<<<<< HEAD
             update_session_settings,
-=======
             get_recent_paths,
->>>>>>> 136a9264
         ])
         .run(tauri::generate_context!())
         .expect("error while running tauri application");
