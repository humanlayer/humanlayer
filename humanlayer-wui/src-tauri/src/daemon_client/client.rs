use crate::daemon_client::{
    connection::Connection,
    error::{Error, Result},
    subscriptions::SubscriptionManager,
    types::*,
};
use async_trait::async_trait;
use serde_json::Value;
use std::path::PathBuf;
use std::sync::atomic::{AtomicU64, Ordering};
use std::sync::Arc;
use tokio::sync::RwLock;
use tracing::debug;

#[async_trait]
pub trait DaemonClientTrait: Send + Sync {
    async fn health(&self) -> Result<HealthCheckResponse>;
    async fn launch_session(&self, req: LaunchSessionRequest) -> Result<LaunchSessionResponse>;
    async fn list_sessions(&self) -> Result<ListSessionsResponse>;
    async fn get_session_leaves(&self) -> Result<GetSessionLeavesResponse>;
    async fn continue_session(&self, req: ContinueSessionRequest) -> Result<ContinueSessionResponse>;
    async fn get_session_state(&self, session_id: &str) -> Result<GetSessionStateResponse>;
    async fn get_conversation(
        &self,
        session_id: Option<&str>,
        claude_session_id: Option<&str>,
    ) -> Result<GetConversationResponse>;
    async fn fetch_approvals(&self, session_id: Option<&str>) -> Result<FetchApprovalsResponse>;
    async fn send_decision(
        &self,
        call_id: &str,
        approval_type: ApprovalType,
        decision: Decision,
        comment: Option<&str>,
    ) -> Result<SendDecisionResponse>;
    async fn approve_function_call(&self, call_id: &str, comment: Option<&str>) -> Result<()>;
    async fn deny_function_call(&self, call_id: &str, reason: &str) -> Result<()>;
    async fn respond_to_human_contact(&self, call_id: &str, response: &str) -> Result<()>;
    async fn subscribe(
        &self,
        req: SubscribeRequest,
    ) -> Result<(u64, tokio::sync::mpsc::Receiver<EventNotification>)>;
    async fn unsubscribe(&self, subscription_id: u64) -> Result<()>;
    async fn interrupt_session(&self, session_id: &str) -> Result<()>;
<<<<<<< HEAD
    async fn update_session_settings(
        &self,
        session_id: &str,
        auto_accept_edits: Option<bool>,
    ) -> Result<UpdateSessionSettingsResponse>;
=======
    async fn get_recent_paths(&self, limit: Option<i32>) -> Result<GetRecentPathsResponse>;
>>>>>>> 136a9264
}

pub struct DaemonClient {
    connection: Arc<RwLock<Connection>>,
    subscription_manager: Arc<SubscriptionManager>,
    request_id: AtomicU64,
}

impl DaemonClient {
    /// Create a new daemon client
    pub async fn new(socket_path: Option<PathBuf>) -> Result<Self> {
        let connection = Connection::new(socket_path).await?;
        let subscription_manager = Arc::new(SubscriptionManager::new());

        Ok(DaemonClient {
            connection: Arc::new(RwLock::new(connection)),
            subscription_manager,
            request_id: AtomicU64::new(1),
        })
    }

    /// Connect with retries
    pub async fn connect_with_retries(
        socket_path: Option<PathBuf>,
        max_retries: u32,
    ) -> Result<Self> {
        let connection = Connection::connect_with_retries(socket_path, max_retries).await?;
        let subscription_manager = Arc::new(SubscriptionManager::new());

        Ok(DaemonClient {
            connection: Arc::new(RwLock::new(connection)),
            subscription_manager,
            request_id: AtomicU64::new(1),
        })
    }

    /// Send a JSON-RPC request and get the response
    async fn send_rpc_request<P, R>(&self, method: &str, params: Option<P>) -> Result<R>
    where
        P: serde::Serialize,
        R: serde::de::DeserializeOwned,
    {
        let id = self.request_id.fetch_add(1, Ordering::SeqCst);

        let request = JsonRpcRequest {
            jsonrpc: "2.0".to_string(),
            method: method.to_string(),
            params: params.map(|p| serde_json::to_value(p).unwrap_or(Value::Null)),
            id,
        };

        let request_str = serde_json::to_string(&request)?;
        debug!("Sending RPC request: {}", request_str);

        let connection = self.connection.read().await;
        let response_str = connection.send_request(&request_str).await?;
        debug!("Received RPC response: {}", response_str);

        let response: JsonRpcResponse = serde_json::from_str(&response_str)?;

        if let Some(error) = response.error {
            return Err(Error::Rpc {
                code: error.code,
                message: error.message,
            });
        }

        if let Some(result) = response.result {
            serde_json::from_value(result)
                .map_err(|e| Error::InvalidResponse(format!("Failed to parse result: {}", e)))
        } else {
            Err(Error::InvalidResponse("No result in response".to_string()))
        }
    }

    /// Check if the client is connected
    pub async fn is_connected(&self) -> bool {
        let connection = self.connection.read().await;
        connection.is_alive().await
    }

    /// Reconnect to the daemon
    pub async fn reconnect(&self) -> Result<()> {
        let mut connection = self.connection.write().await;
        connection.reconnect().await
    }
}

#[async_trait]
impl DaemonClientTrait for DaemonClient {
    async fn health(&self) -> Result<HealthCheckResponse> {
        self.send_rpc_request("health", None::<()>).await
    }

    async fn launch_session(&self, req: LaunchSessionRequest) -> Result<LaunchSessionResponse> {
        self.send_rpc_request("launchSession", Some(req)).await
    }

    async fn list_sessions(&self) -> Result<ListSessionsResponse> {
        self.send_rpc_request("listSessions", None::<()>).await
    }

    async fn get_session_leaves(&self) -> Result<GetSessionLeavesResponse> {
        self.send_rpc_request("getSessionLeaves", None::<()>).await
    }

    async fn continue_session(&self, req: ContinueSessionRequest) -> Result<ContinueSessionResponse> {
        self.send_rpc_request("continueSession", Some(req)).await
    }

    async fn get_session_state(&self, session_id: &str) -> Result<GetSessionStateResponse> {
        let req = GetSessionStateRequest {
            session_id: session_id.to_string(),
        };
        self.send_rpc_request("getSessionState", Some(req)).await
    }

    async fn get_conversation(
        &self,
        session_id: Option<&str>,
        claude_session_id: Option<&str>,
    ) -> Result<GetConversationResponse> {
        if session_id.is_none() && claude_session_id.is_none() {
            return Err(Error::Protocol(
                "Either session_id or claude_session_id is required".to_string(),
            ));
        }

        let req = GetConversationRequest {
            session_id: session_id.map(|s| s.to_string()),
            claude_session_id: claude_session_id.map(|s| s.to_string()),
        };
        self.send_rpc_request("getConversation", Some(req)).await
    }

    async fn fetch_approvals(&self, session_id: Option<&str>) -> Result<FetchApprovalsResponse> {
        let req = FetchApprovalsRequest {
            session_id: session_id.map(|s| s.to_string()),
        };
        self.send_rpc_request("fetchApprovals", Some(req)).await
    }

    async fn send_decision(
        &self,
        call_id: &str,
        approval_type: ApprovalType,
        decision: Decision,
        comment: Option<&str>,
    ) -> Result<SendDecisionResponse> {
        // Validate decision for approval type
        if !decision.is_valid_for_approval_type(approval_type.as_str()) {
            return Err(Error::Approval(format!(
                "Invalid decision '{}' for approval type '{}'",
                decision.as_str(),
                approval_type.as_str()
            )));
        }

        let req = SendDecisionRequest {
            call_id: call_id.to_string(),
            approval_type: approval_type.as_str().to_string(),
            decision: decision.as_str().to_string(),
            comment: comment.map(|s| s.to_string()),
        };

        self.send_rpc_request("sendDecision", Some(req)).await
    }

    async fn approve_function_call(&self, call_id: &str, comment: Option<&str>) -> Result<()> {
        let response = self
            .send_decision(
                call_id,
                ApprovalType::FunctionCall,
                Decision::Approve,
                comment,
            )
            .await?;

        if !response.success {
            return Err(Error::Approval(
                response
                    .error
                    .unwrap_or_else(|| "Unknown error".to_string()),
            ));
        }

        Ok(())
    }

    async fn deny_function_call(&self, call_id: &str, reason: &str) -> Result<()> {
        let response = self
            .send_decision(
                call_id,
                ApprovalType::FunctionCall,
                Decision::Deny,
                Some(reason),
            )
            .await?;

        if !response.success {
            return Err(Error::Approval(
                response
                    .error
                    .unwrap_or_else(|| "Unknown error".to_string()),
            ));
        }

        Ok(())
    }

    async fn respond_to_human_contact(&self, call_id: &str, response: &str) -> Result<()> {
        let resp = self
            .send_decision(
                call_id,
                ApprovalType::HumanContact,
                Decision::Respond,
                Some(response),
            )
            .await?;

        if !resp.success {
            return Err(Error::Approval(
                resp.error.unwrap_or_else(|| "Unknown error".to_string()),
            ));
        }

        Ok(())
    }

    async fn subscribe(
        &self,
        req: SubscribeRequest,
    ) -> Result<(u64, tokio::sync::mpsc::Receiver<EventNotification>)> {
        let connection = self.connection.read().await;
        let sub_stream = connection.create_subscription_connection().await?;

        let id = self.request_id.fetch_add(1, Ordering::SeqCst);
        let receiver = self
            .subscription_manager
            .create_subscription(id, sub_stream, req)
            .await?;

        Ok((id, receiver))
    }

    async fn unsubscribe(&self, subscription_id: u64) -> Result<()> {
        self.subscription_manager
            .cancel_subscription(subscription_id)
            .await;
        Ok(())
    }

    async fn interrupt_session(&self, session_id: &str) -> Result<()> {
        let req = InterruptSessionRequest {
            session_id: session_id.to_string(),
        };
        let response: InterruptSessionResponse =
            self.send_rpc_request("interruptSession", Some(req)).await?;

        if !response.success {
            return Err(Error::Session(format!(
                "Failed to interrupt session {}",
                session_id
            )));
        }

        Ok(())
    }

<<<<<<< HEAD
    async fn update_session_settings(
        &self,
        session_id: &str,
        auto_accept_edits: Option<bool>,
    ) -> Result<UpdateSessionSettingsResponse> {
        let req = UpdateSessionSettingsRequest {
            session_id: session_id.to_string(),
            auto_accept_edits,
        };
        self.send_rpc_request("updateSessionSettings", Some(req)).await
=======
    async fn get_recent_paths(&self, limit: Option<i32>) -> Result<GetRecentPathsResponse> {
        let req = GetRecentPathsRequest { limit };
        self.send_rpc_request("getRecentPaths", Some(req)).await
>>>>>>> 136a9264
    }
}

#[cfg(test)]
mod tests {
    use super::*;

    #[test]
    fn test_decision_validation() {
        assert!(Decision::Approve.is_valid_for_approval_type("function_call"));
        assert!(Decision::Deny.is_valid_for_approval_type("function_call"));
        assert!(!Decision::Respond.is_valid_for_approval_type("function_call"));

        assert!(Decision::Respond.is_valid_for_approval_type("human_contact"));
        assert!(!Decision::Approve.is_valid_for_approval_type("human_contact"));
        assert!(!Decision::Deny.is_valid_for_approval_type("human_contact"));
    }
}<|MERGE_RESOLUTION|>--- conflicted
+++ resolved
@@ -42,15 +42,12 @@
     ) -> Result<(u64, tokio::sync::mpsc::Receiver<EventNotification>)>;
     async fn unsubscribe(&self, subscription_id: u64) -> Result<()>;
     async fn interrupt_session(&self, session_id: &str) -> Result<()>;
-<<<<<<< HEAD
     async fn update_session_settings(
         &self,
         session_id: &str,
         auto_accept_edits: Option<bool>,
     ) -> Result<UpdateSessionSettingsResponse>;
-=======
     async fn get_recent_paths(&self, limit: Option<i32>) -> Result<GetRecentPathsResponse>;
->>>>>>> 136a9264
 }
 
 pub struct DaemonClient {
@@ -320,7 +317,6 @@
         Ok(())
     }
 
-<<<<<<< HEAD
     async fn update_session_settings(
         &self,
         session_id: &str,
@@ -331,11 +327,11 @@
             auto_accept_edits,
         };
         self.send_rpc_request("updateSessionSettings", Some(req)).await
-=======
+    }
+
     async fn get_recent_paths(&self, limit: Option<i32>) -> Result<GetRecentPathsResponse> {
         let req = GetRecentPathsRequest { limit };
         self.send_rpc_request("getRecentPaths", Some(req)).await
->>>>>>> 136a9264
     }
 }
 
