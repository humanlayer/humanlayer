--- conflicted
+++ resolved
@@ -470,7 +470,6 @@
     }
 }
 
-<<<<<<< HEAD
 // Session settings types
 #[derive(Debug, Serialize, Deserialize)]
 pub struct UpdateSessionSettingsRequest {
@@ -482,7 +481,8 @@
 #[derive(Debug, Serialize, Deserialize)]
 pub struct UpdateSessionSettingsResponse {
     pub success: bool,
-=======
+}
+
 // Recent paths types
 #[derive(Debug, Serialize, Deserialize)]
 pub struct GetRecentPathsRequest {
@@ -500,5 +500,4 @@
     pub path: String,
     pub last_used: String,
     pub usage_count: i32,
->>>>>>> 136a9264
 }