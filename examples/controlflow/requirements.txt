--- conflicted
+++ resolved
@@ -1,10 +1,6 @@
 controlflow
 python-dotenv
 # install humanlayer
-<<<<<<< HEAD
-humanlayer==0.5.9
-=======
 humanlayer==0.5.10
->>>>>>> 4310f5fd
 # or if you want an editable version
 # -e ../../