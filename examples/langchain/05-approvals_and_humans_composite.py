import langchain_core.tools as langchain_tools
from dotenv import load_dotenv
from langchain.agents import AgentType, initialize_agent
from langchain_openai import ChatOpenAI

<<<<<<< HEAD
from functionlayer import (
    ApprovalMethod,
    ContactChannel,
    FunctionLayer,
    SlackContactChannel,
=======
from examples.langchain.channels import (
    dm_with_ceo,
    dm_with_head_of_marketing,
    dm_with_summer_intern,
)
from functionlayer.core.approval import (
    ApprovalMethod,
    FunctionLayer,
>>>>>>> e893c6d9
)

load_dotenv()

fl = FunctionLayer(approval_method=ApprovalMethod.CLOUD)

task_prompt = """

You are the email onboarding assistant. You check on the progress customers
are making and get other information, then based on that info, you
send friendly and encouraging emails to customers to help them

Before sending an email, you check with the head of marketing for feedback,
and incorporate that feedback into your email before sending. You repeat the
feedback process until the head of marketing approves the request

Your task is to prepare an email to send to the customer danny@metacorp.com

"""


def get_info_about_customer(customer_email: str) -> str:
    """get info about a customer"""
    return """
    This customer has completed most of the onboarding steps,
    but still needs to invite a few team members before they can be considered fully onboarded
    """


def send_email(email: str, message: str) -> str:
    """Send an email to a user"""
    return f"Email sent to {email} with message: {message}"


tools = [
    langchain_tools.StructuredTool.from_function(get_info_about_customer),
    langchain_tools.StructuredTool.from_function(send_email),
    langchain_tools.StructuredTool.from_function(
        # allow the agent to contact the head of marketing,
        # but require approval from the CEO before sending
        fl.require_approval(contact_channel=dm_with_ceo).wrap(
            fl.human_as_tool(contact_channel=dm_with_head_of_marketing)
        )
    ),
    langchain_tools.StructuredTool.from_function(
        # allow the agent to contact the summer intern
        fl.human_as_tool(contact_channel=dm_with_summer_intern)
    ),
]

llm = ChatOpenAI(model="gpt-4o", temperature=0)
agent = initialize_agent(
    tools=tools,
    llm=llm,
    agent=AgentType.OPENAI_FUNCTIONS,
    verbose=True,
    handle_parsing_errors=True,
)

if __name__ == "__main__":
    result = agent.run(task_prompt)
    print("\n\n----------Result----------\n\n")
    print(result)<|MERGE_RESOLUTION|>--- conflicted
+++ resolved
@@ -3,22 +3,14 @@
 from langchain.agents import AgentType, initialize_agent
 from langchain_openai import ChatOpenAI
 
-<<<<<<< HEAD
 from functionlayer import (
     ApprovalMethod,
-    ContactChannel,
     FunctionLayer,
-    SlackContactChannel,
-=======
-from examples.langchain.channels import (
+)
+from .channels import (
     dm_with_ceo,
     dm_with_head_of_marketing,
     dm_with_summer_intern,
-)
-from functionlayer.core.approval import (
-    ApprovalMethod,
-    FunctionLayer,
->>>>>>> e893c6d9
 )
 
 load_dotenv()
