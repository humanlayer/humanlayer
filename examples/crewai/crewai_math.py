from crewai import Agent, Crew, Task
from crewai_tools import tool

from dotenv import load_dotenv

load_dotenv()

from functionlayer import ApprovalMethod, FunctionLayer

fl = FunctionLayer(approval_method=ApprovalMethod.CLOUD)

<<<<<<< HEAD
PROMPT = """multiply 2 and 5, then add 32 to the result"""

=======
>>>>>>> bce3744c

@tool
def add(a: int, b: int) -> int:
    """Add two numbers together."""
    return a + b


@tool
@fl.require_approval()
def multiply(a: int, b: int) -> int:
    """multiply two numbers"""
    return a * b


general_agent = Agent(
    role="Math Professor",
    goal="""Provide the solution to the students that are asking
    mathematical questions and give them the answer.""",
    backstory="""You are an excellent math professor that likes to solve math questions
    in a way that everyone can understand your solution""",
    allow_delegation=False,
    tools=[add, multiply],
    verbose=True,
    crew_sharing=False,
)

task = Task(
    description=PROMPT,
    agent=general_agent,
    expected_output="A numerical answer.",
)

crew = Crew(agents=[general_agent], tasks=[task], verbose=2)

if __name__ == "__main__":
    result = crew.kickoff()
    print("\n\n---------- RESULT ----------\n\n")
    print(result)<|MERGE_RESOLUTION|>--- conflicted
+++ resolved
@@ -9,11 +9,8 @@
 
 fl = FunctionLayer(approval_method=ApprovalMethod.CLOUD)
 
-<<<<<<< HEAD
 PROMPT = """multiply 2 and 5, then add 32 to the result"""
 
-=======
->>>>>>> bce3744c
 
 @tool
 def add(a: int, b: int) -> int:
@@ -35,7 +32,7 @@
     backstory="""You are an excellent math professor that likes to solve math questions
     in a way that everyone can understand your solution""",
     allow_delegation=False,
-    tools=[add, multiply],
+    tools=[add],
     verbose=True,
     crew_sharing=False,
 )
