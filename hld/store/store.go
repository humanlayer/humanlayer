--- conflicted
+++ resolved
@@ -139,11 +139,8 @@
 	Model                               *string
 	ModelID                             *string // Full model identifier
 	Archived                            *bool   // New field for updating archived status
-<<<<<<< HEAD
 	Provider                            *string // Provider field for updates
-=======
 	AdditionalDirectories               *string `db:"additional_directories"`
->>>>>>> 062d70a8
 	// New proxy fields
 	ProxyEnabled       *bool   `db:"proxy_enabled"`
 	ProxyBaseURL       *string `db:"proxy_base_url"`
