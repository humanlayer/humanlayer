package store

import (
	"context"
	"database/sql"
	"encoding/json"
	"fmt"
	"log/slog"
	"os"
	"path/filepath"
	"sort"
	"strings"
	"time"

	claudecode "github.com/humanlayer/humanlayer/claudecode-go"
	_ "github.com/mattn/go-sqlite3"
)

// SQLiteStore implements ConversationStore using SQLite
type SQLiteStore struct {
	db *sql.DB
}

// GetDB returns the underlying database connection for testing purposes
func (s *SQLiteStore) GetDB() *sql.DB {
	return s.db
}

// NewSQLiteStore creates a new SQLite-backed store
func NewSQLiteStore(dbPath string) (*SQLiteStore, error) {
	// Ensure directory exists (skip for in-memory databases)
	if dbPath != ":memory:" {
		dbDir := filepath.Dir(dbPath)
		if err := os.MkdirAll(dbDir, 0700); err != nil {
			return nil, fmt.Errorf("failed to create database directory: %w", err)
		}
	}

	// Open database
	db, err := sql.Open("sqlite3", dbPath)
	if err != nil {
		return nil, fmt.Errorf("failed to open database: %w", err)
	}

	// Enable foreign keys and WAL mode for better concurrency
	if _, err := db.Exec("PRAGMA foreign_keys = ON"); err != nil {
		_ = db.Close()
		return nil, fmt.Errorf("failed to enable foreign keys: %w", err)
	}
	if _, err := db.Exec("PRAGMA journal_mode = WAL"); err != nil {
		_ = db.Close()
		return nil, fmt.Errorf("failed to enable WAL mode: %w", err)
	}

	store := &SQLiteStore{db: db}

	// Initialize schema
	if err := store.initSchema(); err != nil {
		_ = db.Close()
		return nil, fmt.Errorf("failed to initialize schema: %w", err)
	}

	// Apply migrations (this must be called AFTER initSchema for both new and existing databases)
	if err := store.applyMigrations(); err != nil {
		_ = db.Close()
		return nil, fmt.Errorf("failed to apply migrations: %w", err)
	}

	// Validate schema is in expected state
	if err := store.validateSchema(); err != nil {
		_ = db.Close()
		return nil, fmt.Errorf("schema validation failed: %w", err)
	}

	slog.Info("SQLite store initialized", "path", dbPath)
	return store, nil
}

// initSchema creates the database schema if it doesn't exist
func (s *SQLiteStore) initSchema() error {
	schema := `
	-- Sessions table (metadata and configuration)
	CREATE TABLE IF NOT EXISTS sessions (
		id TEXT PRIMARY KEY,
		run_id TEXT NOT NULL UNIQUE,
		claude_session_id TEXT,
		parent_session_id TEXT,

		-- Launch configuration
		query TEXT NOT NULL,
		summary TEXT,
		model TEXT,
		working_dir TEXT,
		max_turns INTEGER,
		system_prompt TEXT,
		append_system_prompt TEXT,
		custom_instructions TEXT,
		permission_prompt_tool TEXT,
		allowed_tools TEXT,
		disallowed_tools TEXT,

		-- Runtime status
		status TEXT NOT NULL DEFAULT 'starting',
		created_at TIMESTAMP NOT NULL DEFAULT CURRENT_TIMESTAMP,
		last_activity_at TIMESTAMP NOT NULL DEFAULT CURRENT_TIMESTAMP,
		completed_at TIMESTAMP,

		-- Results
		cost_usd REAL,
		duration_ms INTEGER,
		num_turns INTEGER,
		result_content TEXT,
		error_message TEXT,

		-- Session settings
		auto_accept_edits BOOLEAN DEFAULT 0,
		dangerously_skip_permissions BOOLEAN DEFAULT 0,
		dangerously_skip_permissions_expires_at TIMESTAMP,

		-- Archival
		archived BOOLEAN DEFAULT FALSE,

		-- Additional directories for --add-dir support
		additional_directories TEXT
	);
	CREATE INDEX IF NOT EXISTS idx_sessions_claude ON sessions(claude_session_id);
	CREATE INDEX IF NOT EXISTS idx_sessions_status ON sessions(status);
	CREATE INDEX IF NOT EXISTS idx_sessions_run_id ON sessions(run_id);
	CREATE INDEX IF NOT EXISTS idx_sessions_parent ON sessions(parent_session_id);

	-- Single conversation events table
	CREATE TABLE IF NOT EXISTS conversation_events (
		id INTEGER PRIMARY KEY AUTOINCREMENT,
		session_id TEXT NOT NULL,
		claude_session_id TEXT,
		sequence INTEGER NOT NULL,
		event_type TEXT NOT NULL,

		-- Common fields
		created_at TIMESTAMP NOT NULL DEFAULT CURRENT_TIMESTAMP,

		-- Message fields
		role TEXT,
		content TEXT,

		-- Tool call fields
		tool_id TEXT,
		tool_name TEXT,
		tool_input_json TEXT,

		-- Tool result fields
		tool_result_for_id TEXT,
		tool_result_content TEXT,

		-- Tool call completion and approval tracking
		is_completed BOOLEAN DEFAULT FALSE,  -- TRUE when tool result received
		approval_status TEXT,        -- NULL, 'pending', 'approved', 'denied'
		approval_id TEXT,           -- HumanLayer approval ID when correlated

		FOREIGN KEY (session_id) REFERENCES sessions(id)
	);
	CREATE INDEX IF NOT EXISTS idx_conversation_claude_session ON conversation_events(claude_session_id, sequence);
	CREATE INDEX IF NOT EXISTS idx_conversation_session ON conversation_events(session_id, sequence);
	CREATE INDEX IF NOT EXISTS idx_conversation_approval ON conversation_events(approval_id);
	CREATE INDEX IF NOT EXISTS idx_conversation_pending_approvals
		ON conversation_events(approval_status)
		WHERE approval_status = 'pending';

	-- MCP servers configuration
	CREATE TABLE IF NOT EXISTS mcp_servers (
		id INTEGER PRIMARY KEY AUTOINCREMENT,
		session_id TEXT NOT NULL,
		name TEXT NOT NULL,
		command TEXT NOT NULL,
		args_json TEXT,
		env_json TEXT,

		FOREIGN KEY (session_id) REFERENCES sessions(id)
	);
	CREATE INDEX IF NOT EXISTS idx_mcp_servers_session ON mcp_servers(session_id);

	-- Raw events for debugging
	CREATE TABLE IF NOT EXISTS raw_events (
		id INTEGER PRIMARY KEY AUTOINCREMENT,
		session_id TEXT NOT NULL,
		event_json TEXT NOT NULL,
		created_at TIMESTAMP NOT NULL DEFAULT CURRENT_TIMESTAMP,

		FOREIGN KEY (session_id) REFERENCES sessions(id)
	);
	CREATE INDEX IF NOT EXISTS idx_raw_events_session ON raw_events(session_id, created_at);

	-- Schema versioning
	CREATE TABLE IF NOT EXISTS schema_version (
		version INTEGER PRIMARY KEY,
		applied_at TIMESTAMP NOT NULL DEFAULT CURRENT_TIMESTAMP,
		description TEXT
	);

	-- Approvals table for local approvals
	CREATE TABLE IF NOT EXISTS approvals (
		id TEXT PRIMARY KEY,
		run_id TEXT NOT NULL,
		session_id TEXT NOT NULL,
		status TEXT NOT NULL CHECK (status IN ('pending', 'approved', 'denied')),
		created_at DATETIME NOT NULL DEFAULT CURRENT_TIMESTAMP,
		responded_at DATETIME,

		-- Tool approval fields
		tool_name TEXT NOT NULL,
		tool_input TEXT NOT NULL, -- JSON

		-- Response fields
		comment TEXT, -- For denial reasons or approval notes

		FOREIGN KEY (session_id) REFERENCES sessions(id)
	);
	CREATE INDEX IF NOT EXISTS idx_approvals_pending ON approvals(status) WHERE status = 'pending';
	CREATE INDEX IF NOT EXISTS idx_approvals_session ON approvals(session_id);
	CREATE INDEX IF NOT EXISTS idx_approvals_run_id ON approvals(run_id);
	`

	if _, err := s.db.Exec(schema); err != nil {
		return fmt.Errorf("failed to create schema: %w", err)
	}

	// Record initial schema version for new databases only
	// Migration system will handle upgrading existing databases
	_, err := s.db.Exec(`
		INSERT OR IGNORE INTO schema_version (version, description)
		VALUES (1, 'Initial schema with conversation events')
	`)
	return err
}

// applyMigrations applies any pending database migrations
func (s *SQLiteStore) applyMigrations() error {
	// Get current schema version
	var currentVersion int
	err := s.db.QueryRow("SELECT MAX(version) FROM schema_version").Scan(&currentVersion)
	if err != nil {
		return fmt.Errorf("failed to get current schema version: %w", err)
	}

	// Migration 2: Added constraint to ensure only resumable sessions can be parent sessions
	// (This migration already exists in production databases)

	// Migration 3: Add missing permission and tool fields
	if currentVersion < 3 {
		slog.Info("Applying migration 3: Add permission and tool fields")

		// Check if columns already exist (they might be in the schema for new databases)
		var columnCount int
		err = s.db.QueryRow(`
			SELECT COUNT(*) FROM pragma_table_info('sessions')
			WHERE name IN ('permission_prompt_tool', 'append_system_prompt', 'allowed_tools', 'disallowed_tools')
		`).Scan(&columnCount)
		if err != nil {
			return fmt.Errorf("failed to check existing columns: %w", err)
		}

		// Only add columns if they don't exist
		if columnCount < 4 {
			// SQLite requires separate ALTER TABLE statements
			alterations := []struct {
				column string
				sql    string
			}{
				{"permission_prompt_tool", "ALTER TABLE sessions ADD COLUMN permission_prompt_tool TEXT"},
				{"append_system_prompt", "ALTER TABLE sessions ADD COLUMN append_system_prompt TEXT"},
				{"allowed_tools", "ALTER TABLE sessions ADD COLUMN allowed_tools TEXT"},
				{"disallowed_tools", "ALTER TABLE sessions ADD COLUMN disallowed_tools TEXT"},
			}

			for _, alt := range alterations {
				// Check if this specific column exists
				var exists int
				err = s.db.QueryRow(`
					SELECT COUNT(*) FROM pragma_table_info('sessions') WHERE name = ?
				`, alt.column).Scan(&exists)
				if err != nil {
					return fmt.Errorf("failed to check column %s: %w", alt.column, err)
				}

				if exists == 0 {
					_, err := s.db.Exec(alt.sql)
					if err != nil {
						return fmt.Errorf("failed to add column %s: %w", alt.column, err)
					}
				}
			}
		}

		// Record migration
		_, err = s.db.Exec(`
			INSERT INTO schema_version (version, description)
			VALUES (3, 'Add permission_prompt_tool, append_system_prompt, allowed_tools, disallowed_tools fields')
		`)
		if err != nil {
			return fmt.Errorf("failed to record migration 3: %w", err)
		}

		slog.Info("Migration 3 applied successfully")
	}

	// Migration 4: Add approvals table for local approvals
	if currentVersion < 4 {
		slog.Info("Applying migration 4: Add approvals table for local approvals")

		// Create the approvals table
		_, err = s.db.Exec(`
			CREATE TABLE IF NOT EXISTS approvals (
				id TEXT PRIMARY KEY,
				run_id TEXT NOT NULL,
				session_id TEXT NOT NULL,
				status TEXT NOT NULL CHECK (status IN ('pending', 'approved', 'denied')),
				created_at DATETIME NOT NULL DEFAULT CURRENT_TIMESTAMP,
				responded_at DATETIME,

				-- Tool approval fields
				tool_name TEXT NOT NULL,
				tool_input TEXT NOT NULL, -- JSON

				-- Response fields
				comment TEXT, -- For denial reasons or approval notes

				FOREIGN KEY (session_id) REFERENCES sessions(id)
			);
			CREATE INDEX IF NOT EXISTS idx_approvals_pending ON approvals(status) WHERE status = 'pending';
			CREATE INDEX IF NOT EXISTS idx_approvals_session ON approvals(session_id);
			CREATE INDEX IF NOT EXISTS idx_approvals_run_id ON approvals(run_id);
		`)
		if err != nil {
			return fmt.Errorf("failed to create approvals table: %w", err)
		}

		// Record migration
		_, err = s.db.Exec(`
			INSERT INTO schema_version (version, description)
			VALUES (4, 'Add approvals table for local approvals')
		`)
		if err != nil {
			return fmt.Errorf("failed to record migration 4: %w", err)
		}

		slog.Info("Migration 4 applied successfully")
	}

	// Migration 5: Add index on parent_session_id for efficient tree queries
	if currentVersion < 5 {
		slog.Info("Applying migration 5: Add index on parent_session_id")

		// Create index on parent_session_id for efficient child queries
		_, err = s.db.Exec(`
			CREATE INDEX IF NOT EXISTS idx_sessions_parent ON sessions(parent_session_id)
		`)
		if err != nil {
			return fmt.Errorf("failed to create parent_session_id index: %w", err)
		}

		// Record migration
		_, err = s.db.Exec(`
			INSERT INTO schema_version (version, description)
			VALUES (5, 'Add index on parent_session_id for efficient tree queries')
		`)
		if err != nil {
			return fmt.Errorf("failed to record migration 5: %w", err)
		}

		slog.Info("Migration 5 applied successfully")
	}

	// Migration 6: Add parent_tool_use_id for sub-task tracking
	if currentVersion < 6 {
		slog.Info("Applying migration 6: Add parent_tool_use_id for sub-task tracking")

		// Check if column already exists (it might be in the schema for new databases)
		var columnExists int
		err = s.db.QueryRow(`
			SELECT COUNT(*) FROM pragma_table_info('conversation_events')
			WHERE name = 'parent_tool_use_id'
		`).Scan(&columnExists)
		if err != nil {
			return fmt.Errorf("failed to check parent_tool_use_id column: %w", err)
		}

		// Only add column if it doesn't exist
		if columnExists == 0 {
			_, err = s.db.Exec(`
				ALTER TABLE conversation_events
				ADD COLUMN parent_tool_use_id TEXT
			`)
			if err != nil {
				return fmt.Errorf("failed to add parent_tool_use_id column: %w", err)
			}
		}

		// Create index for efficient parent queries
		_, err = s.db.Exec(`
			CREATE INDEX IF NOT EXISTS idx_conversation_parent_tool
			ON conversation_events(parent_tool_use_id)
			WHERE parent_tool_use_id IS NOT NULL
		`)
		if err != nil {
			return fmt.Errorf("failed to create parent_tool_use_id index: %w", err)
		}

		// Record migration
		_, err = s.db.Exec(`
			INSERT INTO schema_version (version, description)
			VALUES (6, 'Add parent_tool_use_id for sub-task tracking')
		`)
		if err != nil {
			return fmt.Errorf("failed to record migration 6: %w", err)
		}

		slog.Info("Migration 6 applied successfully")
	}

	// Migration 7: Add file_snapshots table for Read operation tracking
	if currentVersion < 7 {
		slog.Info("Applying migration 7: Add file_snapshots table")

		_, err = s.db.Exec(`
			CREATE TABLE IF NOT EXISTS file_snapshots (
				id INTEGER PRIMARY KEY AUTOINCREMENT,
				tool_id TEXT NOT NULL,
				session_id TEXT NOT NULL,
				file_path TEXT NOT NULL, -- Relative path from tool call
				content TEXT NOT NULL,
				created_at TIMESTAMP NOT NULL DEFAULT CURRENT_TIMESTAMP,

				FOREIGN KEY (session_id) REFERENCES sessions(id)
			);
			CREATE INDEX IF NOT EXISTS idx_snapshots_session_path
				ON file_snapshots(session_id, file_path);
			CREATE INDEX IF NOT EXISTS idx_snapshots_tool
				ON file_snapshots(tool_id);
		`)
		if err != nil {
			return fmt.Errorf("failed to create file_snapshots table: %w", err)
		}

		// Record migration
		_, err = s.db.Exec(`
			INSERT INTO schema_version (version, description)
			VALUES (7, 'Add file_snapshots table for Read operation tracking')
		`)
		if err != nil {
			return fmt.Errorf("failed to record migration 7: %w", err)
		}

		slog.Info("Migration 7 applied successfully")
	}

	// Migration 8: Add auto_accept_edits for session-level edit auto-approval
	if currentVersion < 8 {
		slog.Info("Applying migration 8: Add auto_accept_edits column")

		// Check if column already exists (it might be in the schema for new databases)
		var columnExists int
		err = s.db.QueryRow(`
			SELECT COUNT(*) FROM pragma_table_info('sessions')
			WHERE name = 'auto_accept_edits'
		`).Scan(&columnExists)
		if err != nil {
			return fmt.Errorf("failed to check auto_accept_edits column: %w", err)
		}

		// Only add column if it doesn't exist
		if columnExists == 0 {
			_, err = s.db.Exec(`
				ALTER TABLE sessions
				ADD COLUMN auto_accept_edits BOOLEAN DEFAULT 0
			`)
			if err != nil {
				return fmt.Errorf("failed to add auto_accept_edits column: %w", err)
			}
		}

		// Record migration
		_, err = s.db.Exec(`
			INSERT INTO schema_version (version, description)
			VALUES (8, 'Add auto_accept_edits for session-level edit auto-approval')
		`)
		if err != nil {
			return fmt.Errorf("failed to record migration 8: %w", err)
		}

		slog.Info("Migration 8 applied successfully")
	}

	// Migration 9: Add archived field to sessions table
	if currentVersion < 9 {
		slog.Info("Applying migration 9: Add archived field to sessions table")

		// Check if column already exists
		var columnExists int
		err = s.db.QueryRow(`
			SELECT COUNT(*) FROM pragma_table_info('sessions')
			WHERE name = 'archived'
		`).Scan(&columnExists)
		if err != nil {
			return fmt.Errorf("failed to check archived column: %w", err)
		}

		// Only add column if it doesn't exist
		if columnExists == 0 {
			_, err = s.db.Exec(`
				ALTER TABLE sessions
				ADD COLUMN archived BOOLEAN DEFAULT FALSE
			`)
			if err != nil {
				return fmt.Errorf("failed to add archived column: %w", err)
			}
		}

		// Add index for efficient filtering
		_, err = s.db.Exec(`
			CREATE INDEX IF NOT EXISTS idx_sessions_archived
			ON sessions(archived)
		`)
		if err != nil {
			return fmt.Errorf("failed to create archived index: %w", err)
		}

		// Record migration
		_, err = s.db.Exec(`
			INSERT INTO schema_version (version, description)
			VALUES (9, 'Add archived field to sessions table for hiding old sessions')
		`)
		if err != nil {
			return fmt.Errorf("failed to record migration 9: %w", err)
		}

		slog.Info("Migration 9 applied successfully")
	}

	// Migration 10: Add title column to sessions table
	if currentVersion < 10 {
		slog.Info("Applying migration 10: Add title column to sessions table")

		// Check if column already exists for idempotency
		var columnExists int
		err = s.db.QueryRow(`
			SELECT COUNT(*) FROM pragma_table_info('sessions')
			WHERE name = 'title'
		`).Scan(&columnExists)
		if err != nil {
			return fmt.Errorf("checking for title column: %w", err)
		}

		if columnExists == 0 {
			_, err = s.db.Exec(`
				ALTER TABLE sessions
				ADD COLUMN title TEXT DEFAULT ''
			`)
			if err != nil {
				return fmt.Errorf("adding title column: %w", err)
			}
		}

		// Record migration
		_, err = s.db.Exec(`
			INSERT INTO schema_version (version, description)
			VALUES (10, 'Add title column to sessions table')
		`)
		if err != nil {
			return fmt.Errorf("recording migration 10: %w", err)
		}

		slog.Info("Migration 10 applied successfully")
	}

	// Migration 11: Add dangerously skip permissions with timeout support
	if currentVersion < 11 {
		slog.Info("Applying migration 11: Add dangerously skip permissions columns")

		// Check if columns already exist
		var skipPermissionsExists, expiryExists int
		err = s.db.QueryRow(`
			SELECT COUNT(*) FROM pragma_table_info('sessions')
			WHERE name = 'dangerously_skip_permissions'
		`).Scan(&skipPermissionsExists)
		if err != nil {
			return fmt.Errorf("failed to check dangerously_skip_permissions column: %w", err)
		}

		err = s.db.QueryRow(`
			SELECT COUNT(*) FROM pragma_table_info('sessions')
			WHERE name = 'dangerously_skip_permissions_expires_at'
		`).Scan(&expiryExists)
		if err != nil {
			return fmt.Errorf("failed to check dangerously_skip_permissions_expires_at column: %w", err)
		}

		// Add columns if they don't exist
		if skipPermissionsExists == 0 {
			_, err = s.db.Exec(`
				ALTER TABLE sessions
				ADD COLUMN dangerously_skip_permissions BOOLEAN DEFAULT 0
			`)
			if err != nil {
				return fmt.Errorf("failed to add dangerously_skip_permissions column: %w", err)
			}
		}

		if expiryExists == 0 {
			_, err = s.db.Exec(`
				ALTER TABLE sessions
				ADD COLUMN dangerously_skip_permissions_expires_at TIMESTAMP
			`)
			if err != nil {
				return fmt.Errorf("failed to add dangerously_skip_permissions_expires_at column: %w", err)
			}
		}

		// Record migration
		_, err = s.db.Exec(`
			INSERT INTO schema_version (version, description)
			VALUES (11, 'Add dangerously skip permissions with timeout support')
		`)
		if err != nil {
			return fmt.Errorf("failed to record migration 11: %w", err)
		}

		slog.Info("Migration 11 applied successfully")
	}

	// Migration 12: Add model_id column for storing full model identifier
	if currentVersion < 12 {
		slog.Info("Applying migration 12: Add model_id column")

		// Check if model_id column exists
		var modelIdExists int
		err := s.db.QueryRow(`
			SELECT COUNT(*) FROM pragma_table_info('sessions') WHERE name = 'model_id'
		`).Scan(&modelIdExists)
		if err != nil {
			return fmt.Errorf("failed to check for model_id column: %w", err)
		}

		if modelIdExists == 0 {
			_, err = s.db.Exec(`
				ALTER TABLE sessions
				ADD COLUMN model_id TEXT
			`)
			if err != nil {
				return fmt.Errorf("failed to add model_id column: %w", err)
			}
		}

		// Record migration
		_, err = s.db.Exec(`
			INSERT INTO schema_version (version, description)
			VALUES (12, 'Add model_id column for full model identifier')
		`)
		if err != nil {
			return fmt.Errorf("failed to record migration 12: %w", err)
		}

		slog.Info("Migration 12 applied successfully")
	}

	// Migration 13: Add detailed token tracking fields
	if currentVersion < 13 {
		slog.Info("Applying migration 13: Add detailed token tracking fields")

		// Check if columns already exist
		columnChecks := []string{
			"input_tokens",
			"output_tokens",
			"cache_creation_input_tokens",
			"cache_read_input_tokens",
			"effective_context_tokens",
		}

		for _, column := range columnChecks {
			var columnExists int
			err = s.db.QueryRow(`
				SELECT COUNT(*) FROM pragma_table_info('sessions')
				WHERE name = ?
			`, column).Scan(&columnExists)
			if err != nil {
				return fmt.Errorf("failed to check %s column: %w", column, err)
			}

			// Only add column if it doesn't exist
			if columnExists == 0 {
				_, err = s.db.Exec(fmt.Sprintf(`
					ALTER TABLE sessions
					ADD COLUMN %s INTEGER
				`, column))
				if err != nil {
					return fmt.Errorf("failed to add %s column: %w", column, err)
				}
			}
		}

		// Record migration
		_, err = s.db.Exec(`
			INSERT INTO schema_version (version, description)
			VALUES (13, 'Add detailed token tracking fields (input, output, cache, effective context)')
		`)
		if err != nil {
			return fmt.Errorf("failed to record migration 13: %w", err)
		}

		slog.Info("Migration 13 applied successfully")
	}

	// Migration 14: Add tool_use_id column to approvals table
	if currentVersion < 14 {
		slog.Info("Applying migration 14: Add tool_use_id column to approvals table")

		// Check if column already exists for idempotency
		var columnExists int
		err = s.db.QueryRow(`
			SELECT COUNT(*) FROM pragma_table_info('approvals')
			WHERE name = 'tool_use_id'
		`).Scan(&columnExists)
		if err != nil {
			return fmt.Errorf("failed to check tool_use_id column: %w", err)
		}

		// Only add column if it doesn't exist
		if columnExists == 0 {
			_, err = s.db.Exec(`
				ALTER TABLE approvals
				ADD COLUMN tool_use_id TEXT
			`)
			if err != nil {
				return fmt.Errorf("failed to add tool_use_id column: %w", err)
			}
		}

		// Create index for efficient lookups
		_, err = s.db.Exec(`
			CREATE INDEX IF NOT EXISTS idx_approvals_tool_use_id
			ON approvals(tool_use_id)
			WHERE tool_use_id IS NOT NULL
		`)
		if err != nil {
			return fmt.Errorf("failed to create tool_use_id index: %w", err)
		}

		// Update existing approvals to populate tool_use_id from correlated events
		_, err = s.db.Exec(`
			UPDATE approvals
			SET tool_use_id = (
				SELECT ce.tool_id
				FROM conversation_events ce
				WHERE ce.approval_id = approvals.id
				AND ce.tool_id IS NOT NULL
				LIMIT 1
			)
			WHERE EXISTS (
				SELECT 1
				FROM conversation_events ce
				WHERE ce.approval_id = approvals.id
				AND ce.tool_id IS NOT NULL
			)
		`)
		if err != nil {
			slog.Warn("Failed to populate tool_use_id for existing approvals (non-critical)", "error", err)
			// This is non-critical as existing approvals may not have correlation
		}

		// Record migration
		_, err = s.db.Exec(`
			INSERT INTO schema_version (version, description)
			VALUES (14, 'Add tool_use_id column to approvals table for direct correlation')
		`)
		if err != nil {
			return fmt.Errorf("failed to record migration 14: %w", err)
		}

		slog.Info("Migration 14 applied successfully")
	}

	// Migration 15: Add proxy configuration columns for model customization
	if currentVersion < 15 {
		slog.Info("Applying migration 15: Add proxy configuration columns")

		// Check if columns already exist for idempotency
		columnsToAdd := []struct {
			name         string
			sqlType      string
			defaultValue string
		}{
			{"provider", "TEXT", "''"},
			{"proxy_enabled", "BOOLEAN", "0"},
			{"proxy_base_url", "TEXT", "''"},
			{"proxy_model_override", "TEXT", "''"},
			{"proxy_api_key", "TEXT", "''"},
		}

		for _, col := range columnsToAdd {
			var columnExists int
			err = s.db.QueryRow(`
				SELECT COUNT(*) FROM pragma_table_info('sessions')
				WHERE name = ?
			`, col.name).Scan(&columnExists)
			if err != nil {
				return fmt.Errorf("failed to check column %s: %w", col.name, err)
			}

			if columnExists == 0 {
				_, err = s.db.Exec(fmt.Sprintf(`
					ALTER TABLE sessions
					ADD COLUMN %s %s DEFAULT %s
				`, col.name, col.sqlType, col.defaultValue))
				if err != nil {
					return fmt.Errorf("failed to add column %s: %w", col.name, err)
				}
			}
		}

		// Record migration
		_, err = s.db.Exec(`
			INSERT INTO schema_version (version, description)
			VALUES (15, 'Add proxy configuration columns for model customization')
		`)
		if err != nil {
			return fmt.Errorf("failed to record migration 15: %w", err)
		}

		slog.Info("Migration 15 applied successfully")
	}

	// Migration 16: Add user settings table for preferences
	if currentVersion < 16 {
		slog.Info("Applying migration 16: Add user settings table")

		_, err := s.db.Exec(`
			CREATE TABLE IF NOT EXISTS user_settings (
				id INTEGER PRIMARY KEY CHECK (id = 1), -- Singleton row
				advanced_providers BOOLEAN NOT NULL DEFAULT FALSE,
				created_at TIMESTAMP NOT NULL DEFAULT CURRENT_TIMESTAMP,
				updated_at TIMESTAMP NOT NULL DEFAULT CURRENT_TIMESTAMP
			)
		`)
		if err != nil {
			return fmt.Errorf("failed to create user_settings table: %w", err)
		}

		// Insert default row
		_, err = s.db.Exec(`
			INSERT INTO user_settings (id, advanced_providers)
			VALUES (1, FALSE)
			ON CONFLICT(id) DO NOTHING
		`)
		if err != nil {
			return fmt.Errorf("failed to insert default user settings: %w", err)
		}

		// Record migration
		_, err = s.db.Exec(`
			INSERT INTO schema_version (version, description)
			VALUES (16, 'Add user settings table for advanced providers preference')
		`)
		if err != nil {
			return fmt.Errorf("failed to record migration 16: %w", err)
		}

		slog.Info("Migration 16 applied successfully")
	}

<<<<<<< HEAD
	// Migration 19: Add provider column (fixing missing column from migration 15)
	if currentVersion < 19 {
		slog.Info("Applying migration 19: Add provider column")

		// Check if provider column already exists
		var columnExists int
		err = s.db.QueryRow(`
			SELECT COUNT(*) FROM pragma_table_info('sessions')
			WHERE name = 'provider'
		`).Scan(&columnExists)
		if err != nil {
			return fmt.Errorf("failed to check provider column: %w", err)
		}

		if columnExists == 0 {
			_, err = s.db.Exec(`
				ALTER TABLE sessions
				ADD COLUMN provider TEXT DEFAULT ''
			`)
			if err != nil {
				return fmt.Errorf("failed to add provider column: %w", err)
			}
			slog.Info("Added provider column to sessions table")
=======
	// Migration 17 was skipped due to migration reordering issues
	// Migration 18: Healing migration to fix schema inconsistencies from migration reordering
	if currentVersion < 18 {
		slog.Info("Applying migration 18: Healing migration for schema consistency")

		// Track what we fix for monitoring
		var fixedUserSettings bool
		var fixedAdditionalDirs bool
		var userSettingsError error
		var additionalDirsError error

		// Check and fix user_settings table independently
		var tableExists int
		err := s.db.QueryRow(`
			SELECT COUNT(*) FROM sqlite_master
			WHERE type='table' AND name='user_settings'
		`).Scan(&tableExists)
		if err != nil {
			return fmt.Errorf("failed to check user_settings table existence: %w", err)
		}

		if tableExists == 0 {
			slog.Warn("Migration 18: user_settings table missing, creating it")
			_, userSettingsError = s.db.Exec(`
				CREATE TABLE IF NOT EXISTS user_settings (
					id INTEGER PRIMARY KEY CHECK (id = 1),
					advanced_providers BOOLEAN NOT NULL DEFAULT FALSE,
					created_at TIMESTAMP NOT NULL DEFAULT CURRENT_TIMESTAMP,
					updated_at TIMESTAMP NOT NULL DEFAULT CURRENT_TIMESTAMP
				)
			`)
			if userSettingsError != nil {
				slog.Error("Failed to create user_settings table", "error", userSettingsError)
			} else {
				// Insert default row
				_, err = s.db.Exec(`
					INSERT INTO user_settings (id, advanced_providers)
					VALUES (1, FALSE)
					ON CONFLICT(id) DO NOTHING
				`)
				if err != nil {
					slog.Error("Failed to insert default user settings", "error", err)
				} else {
					fixedUserSettings = true
				}
			}
		} else {
			slog.Info("Migration 18: user_settings table already exists")
		}

		// Check and fix additional_directories column independently
		var columnExists int
		err = s.db.QueryRow(`
			SELECT COUNT(*) FROM pragma_table_info('sessions')
			WHERE name = 'additional_directories'
		`).Scan(&columnExists)
		if err != nil {
			return fmt.Errorf("failed to check additional_directories column: %w", err)
		}

		if columnExists == 0 {
			slog.Warn("Migration 18: additional_directories column missing, adding it")
			_, additionalDirsError = s.db.Exec(`
				ALTER TABLE sessions
				ADD COLUMN additional_directories TEXT
			`)
			if additionalDirsError != nil {
				slog.Error("Failed to add additional_directories column", "error", additionalDirsError)
			} else {
				fixedAdditionalDirs = true
			}
		} else {
			slog.Info("Migration 18: additional_directories column already exists")
		}

		// Log detailed results
		if fixedUserSettings || fixedAdditionalDirs {
			slog.Info("Migration 18: Fixed schema inconsistencies",
				"fixed_user_settings", fixedUserSettings,
				"fixed_additional_directories", fixedAdditionalDirs)
		} else {
			slog.Info("Migration 18: Schema already consistent, no fixes needed")
		}

		// Return any critical errors
		if userSettingsError != nil {
			return fmt.Errorf("migration 18 failed to create user_settings: %w", userSettingsError)
		}
		if additionalDirsError != nil {
			return fmt.Errorf("migration 18 failed to add additional_directories: %w", additionalDirsError)
>>>>>>> 062d70a8
		}

		// Record migration
		_, err = s.db.Exec(`
			INSERT INTO schema_version (version, description)
<<<<<<< HEAD
			VALUES (19, 'Add provider column for provider registry support')
		`)
		if err != nil {
			return fmt.Errorf("failed to record migration 19: %w", err)
		}

		slog.Info("Migration 19 applied successfully")
	}

=======
			VALUES (18, 'Healing migration to fix schema inconsistencies from migration reordering')
		`)
		if err != nil {
			return fmt.Errorf("failed to record migration 18: %w", err)
		}

		slog.Info("Migration 18 applied successfully")
	}

	return nil
}

// validateSchema ensures the database schema is in the expected state
func (s *SQLiteStore) validateSchema() error {
	// Validate user_settings table exists
	var userSettingsExists int
	err := s.db.QueryRow(`
		SELECT COUNT(*) FROM sqlite_master
		WHERE type='table' AND name='user_settings'
	`).Scan(&userSettingsExists)
	if err != nil {
		return fmt.Errorf("failed to validate user_settings table: %w", err)
	}
	if userSettingsExists == 0 {
		return fmt.Errorf("schema validation failed: user_settings table missing")
	}

	// Validate additional_directories column exists
	var additionalDirsExists int
	err = s.db.QueryRow(`
		SELECT COUNT(*) FROM pragma_table_info('sessions')
		WHERE name = 'additional_directories'
	`).Scan(&additionalDirsExists)
	if err != nil {
		return fmt.Errorf("failed to validate additional_directories column: %w", err)
	}
	if additionalDirsExists == 0 {
		return fmt.Errorf("schema validation failed: additional_directories column missing")
	}

	// Validate schema version is at least 18
	var currentVersion int
	err = s.db.QueryRow("SELECT MAX(version) FROM schema_version").Scan(&currentVersion)
	if err != nil {
		return fmt.Errorf("failed to get schema version: %w", err)
	}
	if currentVersion < 18 {
		return fmt.Errorf("schema validation failed: version %d is less than required 18", currentVersion)
	}

	slog.Info("Schema validation successful",
		"version", currentVersion,
		"user_settings_table", "present",
		"additional_directories_column", "present")

>>>>>>> 062d70a8
	return nil
}

// Close closes the database connection
func (s *SQLiteStore) Close() error {
	return s.db.Close()
}

// CreateSession creates a new session
func (s *SQLiteStore) CreateSession(ctx context.Context, session *Session) error {
	query := `
		INSERT INTO sessions (
			id, run_id, claude_session_id, parent_session_id,
			query, summary, title, model, model_id, working_dir, max_turns, system_prompt, append_system_prompt, custom_instructions,
			permission_prompt_tool, allowed_tools, disallowed_tools,
			status, created_at, last_activity_at, auto_accept_edits, archived, dangerously_skip_permissions, dangerously_skip_permissions_expires_at,
<<<<<<< HEAD
			provider, proxy_enabled, proxy_base_url, proxy_model_override, proxy_api_key
=======
			proxy_enabled, proxy_base_url, proxy_model_override, proxy_api_key, additional_directories
>>>>>>> 062d70a8
		) VALUES (?, ?, ?, ?, ?, ?, ?, ?, ?, ?, ?, ?, ?, ?, ?, ?, ?, ?, ?, ?, ?, ?, ?, ?, ?, ?, ?, ?, ?)
	`

	_, err := s.db.ExecContext(ctx, query,
		session.ID, session.RunID, session.ClaudeSessionID, session.ParentSessionID,
		session.Query, session.Summary, session.Title, session.Model, session.ModelID, session.WorkingDir, session.MaxTurns,
		session.SystemPrompt, session.AppendSystemPrompt, session.CustomInstructions,
		session.PermissionPromptTool, session.AllowedTools, session.DisallowedTools,
		session.Status, session.CreatedAt, session.LastActivityAt, session.AutoAcceptEdits, session.Archived,
		session.DangerouslySkipPermissions, session.DangerouslySkipPermissionsExpiresAt,
<<<<<<< HEAD
		session.Provider, session.ProxyEnabled, session.ProxyBaseURL, session.ProxyModelOverride, session.ProxyAPIKey,
=======
		session.ProxyEnabled, session.ProxyBaseURL, session.ProxyModelOverride, session.ProxyAPIKey,
		session.AdditionalDirectories,
>>>>>>> 062d70a8
	)
	if err != nil {
		return fmt.Errorf("failed to create session: %w", err)
	}
	return nil
}

// UpdateSession updates session fields
func (s *SQLiteStore) UpdateSession(ctx context.Context, sessionID string, updates SessionUpdate) error {
	query := `UPDATE sessions SET`
	args := []interface{}{}
	setParts := []string{}

	if updates.LastActivityAt != nil {
		setParts = append(setParts, "last_activity_at = ?")
		args = append(args, *updates.LastActivityAt)
	}
	if updates.ClaudeSessionID != nil {
		setParts = append(setParts, "claude_session_id = ?")
		args = append(args, *updates.ClaudeSessionID)
	}
	if updates.Status != nil {
		setParts = append(setParts, "status = ?")
		args = append(args, *updates.Status)
	}
	if updates.CompletedAt != nil {
		setParts = append(setParts, "completed_at = ?")
		args = append(args, *updates.CompletedAt)
	}
	if updates.CostUSD != nil {
		setParts = append(setParts, "cost_usd = ?")
		args = append(args, *updates.CostUSD)
	}
	if updates.InputTokens != nil {
		setParts = append(setParts, "input_tokens = ?")
		args = append(args, *updates.InputTokens)
	}
	if updates.OutputTokens != nil {
		setParts = append(setParts, "output_tokens = ?")
		args = append(args, *updates.OutputTokens)
	}
	if updates.CacheCreationInputTokens != nil {
		setParts = append(setParts, "cache_creation_input_tokens = ?")
		args = append(args, *updates.CacheCreationInputTokens)
	}
	if updates.CacheReadInputTokens != nil {
		setParts = append(setParts, "cache_read_input_tokens = ?")
		args = append(args, *updates.CacheReadInputTokens)
	}
	if updates.EffectiveContextTokens != nil {
		setParts = append(setParts, "effective_context_tokens = ?")
		args = append(args, *updates.EffectiveContextTokens)
	}
	if updates.DurationMS != nil {
		setParts = append(setParts, "duration_ms = ?")
		args = append(args, *updates.DurationMS)
	}
	if updates.NumTurns != nil {
		setParts = append(setParts, "num_turns = ?")
		args = append(args, *updates.NumTurns)
	}
	if updates.ResultContent != nil {
		setParts = append(setParts, "result_content = ?")
		args = append(args, *updates.ResultContent)
	}
	if updates.ErrorMessage != nil {
		setParts = append(setParts, "error_message = ?")
		args = append(args, *updates.ErrorMessage)
	}
	if updates.Summary != nil {
		setParts = append(setParts, "summary = ?")
		args = append(args, *updates.Summary)
	}
	if updates.Title != nil {
		setParts = append(setParts, "title = ?")
		args = append(args, *updates.Title)
	}
	if updates.AutoAcceptEdits != nil {
		setParts = append(setParts, "auto_accept_edits = ?")
		args = append(args, *updates.AutoAcceptEdits)
	}
	if updates.DangerouslySkipPermissions != nil {
		setParts = append(setParts, "dangerously_skip_permissions = ?")
		args = append(args, *updates.DangerouslySkipPermissions)
	}
	if updates.DangerouslySkipPermissionsExpiresAt != nil {
		setParts = append(setParts, "dangerously_skip_permissions_expires_at = ?")
		if *updates.DangerouslySkipPermissionsExpiresAt != nil {
			args = append(args, **updates.DangerouslySkipPermissionsExpiresAt)
		} else {
			args = append(args, nil)
		}
	}
	if updates.Model != nil {
		setParts = append(setParts, "model = ?")
		args = append(args, *updates.Model)
	}
	if updates.ModelID != nil {
		setParts = append(setParts, "model_id = ?")
		args = append(args, *updates.ModelID)
	}
	if updates.Archived != nil {
		setParts = append(setParts, "archived = ?")
		args = append(args, *updates.Archived)
	}
	if updates.Provider != nil {
		setParts = append(setParts, "provider = ?")
		args = append(args, *updates.Provider)
	}
	// Handle proxy field updates
	if updates.ProxyEnabled != nil {
		setParts = append(setParts, "proxy_enabled = ?")
		args = append(args, *updates.ProxyEnabled)
	}
	if updates.ProxyBaseURL != nil {
		setParts = append(setParts, "proxy_base_url = ?")
		args = append(args, *updates.ProxyBaseURL)
	}
	if updates.ProxyModelOverride != nil {
		setParts = append(setParts, "proxy_model_override = ?")
		args = append(args, *updates.ProxyModelOverride)
	}
	if updates.ProxyAPIKey != nil {
		setParts = append(setParts, "proxy_api_key = ?")
		args = append(args, *updates.ProxyAPIKey)
	}
	if updates.AdditionalDirectories != nil {
		setParts = append(setParts, "additional_directories = ?")
		args = append(args, *updates.AdditionalDirectories)
	}

	if len(setParts) == 0 {
		// No fields to update is OK - this is a no-op
		return nil
	}

	query += " " + strings.Join(setParts, ", ")

	query += " WHERE id = ?"
	args = append(args, sessionID)

	result, err := s.db.ExecContext(ctx, query, args...)
	if err != nil {
		return fmt.Errorf("failed to update session: %w", err)
	}

	rowsAffected, err := result.RowsAffected()
	if err != nil {
		return fmt.Errorf("failed to get rows affected: %w", err)
	}

	if rowsAffected == 0 {
		return fmt.Errorf("session not found: %s", sessionID)
	}

	return nil
}

// GetSession retrieves a session by ID
func (s *SQLiteStore) GetSession(ctx context.Context, sessionID string) (*Session, error) {
	query := `
		SELECT id, run_id, claude_session_id, parent_session_id,
			query, summary, title, model, model_id, working_dir, max_turns, system_prompt, append_system_prompt, custom_instructions,
			permission_prompt_tool, allowed_tools, disallowed_tools,
			status, created_at, last_activity_at, completed_at,
			cost_usd, input_tokens, output_tokens, cache_creation_input_tokens, cache_read_input_tokens, effective_context_tokens,
			duration_ms, num_turns, result_content, error_message, auto_accept_edits, archived,
			dangerously_skip_permissions, dangerously_skip_permissions_expires_at,
<<<<<<< HEAD
			provider, proxy_enabled, proxy_base_url, proxy_model_override, proxy_api_key
=======
			proxy_enabled, proxy_base_url, proxy_model_override, proxy_api_key, additional_directories
>>>>>>> 062d70a8
		FROM sessions WHERE id = ?
	`

	var session Session
	var claudeSessionID, parentSessionID, summary, title, model, modelID, workingDir, systemPrompt, appendSystemPrompt, customInstructions sql.NullString
	var permissionPromptTool, allowedTools, disallowedTools sql.NullString
	var completedAt sql.NullTime
	var costUSD sql.NullFloat64
	var inputTokens, outputTokens, cacheCreationInputTokens, cacheReadInputTokens, effectiveContextTokens sql.NullInt64
	var durationMS, numTurns sql.NullInt64
	var resultContent, errorMessage sql.NullString
	var archived sql.NullBool
	var dangerouslySkipPermissionsExpiresAt sql.NullTime
	var provider sql.NullString
	var proxyEnabled sql.NullBool
	var proxyBaseURL, proxyModelOverride, proxyAPIKey sql.NullString
	var additionalDirectories sql.NullString

	err := s.db.QueryRowContext(ctx, query, sessionID).Scan(
		&session.ID, &session.RunID, &claudeSessionID, &parentSessionID,
		&session.Query, &summary, &title, &model, &modelID, &workingDir, &session.MaxTurns,
		&systemPrompt, &appendSystemPrompt, &customInstructions,
		&permissionPromptTool, &allowedTools, &disallowedTools,
		&session.Status, &session.CreatedAt, &session.LastActivityAt, &completedAt,
		&costUSD, &inputTokens, &outputTokens, &cacheCreationInputTokens, &cacheReadInputTokens, &effectiveContextTokens,
		&durationMS, &numTurns, &resultContent, &errorMessage, &session.AutoAcceptEdits,
		&archived, &session.DangerouslySkipPermissions, &dangerouslySkipPermissionsExpiresAt,
<<<<<<< HEAD
		&provider, &proxyEnabled, &proxyBaseURL, &proxyModelOverride, &proxyAPIKey,
=======
		&proxyEnabled, &proxyBaseURL, &proxyModelOverride, &proxyAPIKey, &additionalDirectories,
>>>>>>> 062d70a8
	)
	if err == sql.ErrNoRows {
		return nil, fmt.Errorf("session not found: %s", sessionID)
	}
	if err != nil {
		return nil, fmt.Errorf("failed to get session: %w", err)
	}

	// Handle nullable fields
	session.ClaudeSessionID = claudeSessionID.String
	session.ParentSessionID = parentSessionID.String
	session.Summary = summary.String
	session.Title = title.String
	session.Model = model.String
	session.ModelID = modelID.String
	session.WorkingDir = workingDir.String
	session.SystemPrompt = systemPrompt.String
	session.AppendSystemPrompt = appendSystemPrompt.String
	session.CustomInstructions = customInstructions.String
	session.PermissionPromptTool = permissionPromptTool.String
	session.AllowedTools = allowedTools.String
	session.DisallowedTools = disallowedTools.String
	session.ResultContent = resultContent.String
	session.ErrorMessage = errorMessage.String
	if completedAt.Valid {
		session.CompletedAt = &completedAt.Time
	}
	if costUSD.Valid {
		session.CostUSD = &costUSD.Float64
	}
	if inputTokens.Valid {
		tokens := int(inputTokens.Int64)
		session.InputTokens = &tokens
	}
	if outputTokens.Valid {
		tokens := int(outputTokens.Int64)
		session.OutputTokens = &tokens
	}
	if cacheCreationInputTokens.Valid {
		tokens := int(cacheCreationInputTokens.Int64)
		session.CacheCreationInputTokens = &tokens
	}
	if cacheReadInputTokens.Valid {
		tokens := int(cacheReadInputTokens.Int64)
		session.CacheReadInputTokens = &tokens
	}
	if effectiveContextTokens.Valid {
		tokens := int(effectiveContextTokens.Int64)
		session.EffectiveContextTokens = &tokens
	}
	if durationMS.Valid {
		duration := int(durationMS.Int64)
		session.DurationMS = &duration
	}
	if numTurns.Valid {
		turns := int(numTurns.Int64)
		session.NumTurns = &turns
	}

	// Handle archived field - default to false if NULL
	session.Archived = archived.Valid && archived.Bool

	// Handle dangerously skip permissions expires at
	if dangerouslySkipPermissionsExpiresAt.Valid {
		session.DangerouslySkipPermissionsExpiresAt = &dangerouslySkipPermissionsExpiresAt.Time
	}

	// Handle provider and proxy fields
	session.Provider = provider.String
	session.ProxyEnabled = proxyEnabled.Valid && proxyEnabled.Bool
	session.ProxyBaseURL = proxyBaseURL.String
	session.ProxyModelOverride = proxyModelOverride.String
	session.ProxyAPIKey = proxyAPIKey.String

	// Handle additional directories
	session.AdditionalDirectories = additionalDirectories.String

	return &session, nil
}

// GetSessionByRunID retrieves a session by its run_id
func (s *SQLiteStore) GetSessionByRunID(ctx context.Context, runID string) (*Session, error) {
	query := `
		SELECT id, run_id, claude_session_id, parent_session_id,
			query, summary, title, model, model_id, working_dir, max_turns, system_prompt, append_system_prompt, custom_instructions,
			permission_prompt_tool, allowed_tools, disallowed_tools,
			status, created_at, last_activity_at, completed_at,
			cost_usd, input_tokens, output_tokens, cache_creation_input_tokens, cache_read_input_tokens, effective_context_tokens,
			duration_ms, num_turns, result_content, error_message, auto_accept_edits, archived,
			dangerously_skip_permissions, dangerously_skip_permissions_expires_at,
<<<<<<< HEAD
			provider, proxy_enabled, proxy_base_url, proxy_model_override, proxy_api_key
=======
			proxy_enabled, proxy_base_url, proxy_model_override, proxy_api_key, additional_directories
>>>>>>> 062d70a8
		FROM sessions
		WHERE run_id = ?
	`

	var session Session
	var claudeSessionID, parentSessionID, summary, title, model, modelID, workingDir, systemPrompt, appendSystemPrompt, customInstructions sql.NullString
	var permissionPromptTool, allowedTools, disallowedTools sql.NullString
	var completedAt sql.NullTime
	var costUSD sql.NullFloat64
	var inputTokens, outputTokens, cacheCreationInputTokens, cacheReadInputTokens, effectiveContextTokens sql.NullInt64
	var durationMS, numTurns sql.NullInt64
	var resultContent, errorMessage sql.NullString
	var archived sql.NullBool
	var dangerouslySkipPermissionsExpiresAt sql.NullTime
	var provider sql.NullString
	var proxyEnabled sql.NullBool
	var proxyBaseURL, proxyModelOverride, proxyAPIKey sql.NullString
	var additionalDirectories sql.NullString

	err := s.db.QueryRowContext(ctx, query, runID).Scan(
		&session.ID, &session.RunID, &claudeSessionID, &parentSessionID,
		&session.Query, &summary, &title, &model, &modelID, &workingDir, &session.MaxTurns,
		&systemPrompt, &appendSystemPrompt, &customInstructions,
		&permissionPromptTool, &allowedTools, &disallowedTools,
		&session.Status, &session.CreatedAt, &session.LastActivityAt, &completedAt,
		&costUSD, &inputTokens, &outputTokens, &cacheCreationInputTokens, &cacheReadInputTokens, &effectiveContextTokens,
		&durationMS, &numTurns, &resultContent, &errorMessage, &session.AutoAcceptEdits,
		&archived, &session.DangerouslySkipPermissions, &dangerouslySkipPermissionsExpiresAt,
<<<<<<< HEAD
		&provider, &proxyEnabled, &proxyBaseURL, &proxyModelOverride, &proxyAPIKey,
=======
		&proxyEnabled, &proxyBaseURL, &proxyModelOverride, &proxyAPIKey, &additionalDirectories,
>>>>>>> 062d70a8
	)
	if err == sql.ErrNoRows {
		return nil, nil // No session found
	}
	if err != nil {
		return nil, fmt.Errorf("failed to get session by run_id: %w", err)
	}

	// Convert nullable fields
	session.ClaudeSessionID = claudeSessionID.String
	session.ParentSessionID = parentSessionID.String
	session.Summary = summary.String
	session.Title = title.String
	session.Model = model.String
	session.ModelID = modelID.String
	session.WorkingDir = workingDir.String
	session.SystemPrompt = systemPrompt.String
	session.AppendSystemPrompt = appendSystemPrompt.String
	session.CustomInstructions = customInstructions.String
	session.PermissionPromptTool = permissionPromptTool.String
	session.AllowedTools = allowedTools.String
	session.DisallowedTools = disallowedTools.String
	session.ResultContent = resultContent.String
	session.ErrorMessage = errorMessage.String
	if completedAt.Valid {
		session.CompletedAt = &completedAt.Time
	}
	if costUSD.Valid {
		session.CostUSD = &costUSD.Float64
	}
	if inputTokens.Valid {
		tokens := int(inputTokens.Int64)
		session.InputTokens = &tokens
	}
	if outputTokens.Valid {
		tokens := int(outputTokens.Int64)
		session.OutputTokens = &tokens
	}
	if cacheCreationInputTokens.Valid {
		tokens := int(cacheCreationInputTokens.Int64)
		session.CacheCreationInputTokens = &tokens
	}
	if cacheReadInputTokens.Valid {
		tokens := int(cacheReadInputTokens.Int64)
		session.CacheReadInputTokens = &tokens
	}
	if effectiveContextTokens.Valid {
		tokens := int(effectiveContextTokens.Int64)
		session.EffectiveContextTokens = &tokens
	}
	if durationMS.Valid {
		duration := int(durationMS.Int64)
		session.DurationMS = &duration
	}
	if numTurns.Valid {
		turns := int(numTurns.Int64)
		session.NumTurns = &turns
	}

	// Handle archived field - default to false if NULL
	session.Archived = archived.Valid && archived.Bool

	// Handle dangerously skip permissions expires at
	if dangerouslySkipPermissionsExpiresAt.Valid {
		session.DangerouslySkipPermissionsExpiresAt = &dangerouslySkipPermissionsExpiresAt.Time
	}

	// Handle provider and proxy fields
	session.Provider = provider.String
	session.ProxyEnabled = proxyEnabled.Valid && proxyEnabled.Bool
	session.ProxyBaseURL = proxyBaseURL.String
	session.ProxyModelOverride = proxyModelOverride.String
	session.ProxyAPIKey = proxyAPIKey.String

	// Handle additional directories
	session.AdditionalDirectories = additionalDirectories.String

	return &session, nil
}

// ListSessions retrieves all sessions
func (s *SQLiteStore) ListSessions(ctx context.Context) ([]*Session, error) {
	query := `
		SELECT id, run_id, claude_session_id, parent_session_id,
			query, summary, title, model, model_id, working_dir, max_turns, system_prompt, append_system_prompt, custom_instructions,
			permission_prompt_tool, allowed_tools, disallowed_tools,
			status, created_at, last_activity_at, completed_at,
			cost_usd, input_tokens, output_tokens, cache_creation_input_tokens, cache_read_input_tokens, effective_context_tokens,
		duration_ms, num_turns, result_content, error_message, auto_accept_edits, archived,
			dangerously_skip_permissions, dangerously_skip_permissions_expires_at,
			provider, proxy_enabled, proxy_base_url, proxy_model_override, proxy_api_key
		FROM sessions
		ORDER BY last_activity_at DESC
	`

	rows, err := s.db.QueryContext(ctx, query)
	if err != nil {
		return nil, fmt.Errorf("failed to list sessions: %w", err)
	}
	defer func() { _ = rows.Close() }()

	var sessions []*Session
	for rows.Next() {
		var session Session
		var claudeSessionID, parentSessionID, summary, title, model, modelID, workingDir, systemPrompt, appendSystemPrompt, customInstructions sql.NullString
		var permissionPromptTool, allowedTools, disallowedTools sql.NullString
		var completedAt sql.NullTime
		var costUSD sql.NullFloat64
		var inputTokens, outputTokens, cacheCreationInputTokens, cacheReadInputTokens, effectiveContextTokens sql.NullInt64
		var durationMS, numTurns sql.NullInt64
		var resultContent, errorMessage sql.NullString
		var archived sql.NullBool
		var dangerouslySkipPermissionsExpiresAt sql.NullTime
		var provider sql.NullString
		var proxyEnabled sql.NullBool
		var proxyBaseURL, proxyModelOverride, proxyAPIKey sql.NullString

		err := rows.Scan(
			&session.ID, &session.RunID, &claudeSessionID, &parentSessionID,
			&session.Query, &summary, &title, &model, &modelID, &workingDir, &session.MaxTurns,
			&systemPrompt, &appendSystemPrompt, &customInstructions,
			&permissionPromptTool, &allowedTools, &disallowedTools,
			&session.Status, &session.CreatedAt, &session.LastActivityAt, &completedAt,
			&costUSD, &inputTokens, &outputTokens, &cacheCreationInputTokens, &cacheReadInputTokens, &effectiveContextTokens,
			&durationMS, &numTurns, &resultContent, &errorMessage, &session.AutoAcceptEdits,
			&archived, &session.DangerouslySkipPermissions, &dangerouslySkipPermissionsExpiresAt,
			&provider, &proxyEnabled, &proxyBaseURL, &proxyModelOverride, &proxyAPIKey,
		)
		if err != nil {
			return nil, fmt.Errorf("failed to scan session: %w", err)
		}

		// Handle nullable fields
		session.ClaudeSessionID = claudeSessionID.String
		session.ParentSessionID = parentSessionID.String
		session.Summary = summary.String
		session.Title = title.String
		session.Model = model.String
		session.ModelID = modelID.String
		session.WorkingDir = workingDir.String
		session.SystemPrompt = systemPrompt.String
		session.AppendSystemPrompt = appendSystemPrompt.String
		session.CustomInstructions = customInstructions.String
		session.PermissionPromptTool = permissionPromptTool.String
		session.AllowedTools = allowedTools.String
		session.DisallowedTools = disallowedTools.String
		session.ResultContent = resultContent.String
		session.ErrorMessage = errorMessage.String
		if completedAt.Valid {
			session.CompletedAt = &completedAt.Time
		}
		if costUSD.Valid {
			session.CostUSD = &costUSD.Float64
		}
		if inputTokens.Valid {
			tokens := int(inputTokens.Int64)
			session.InputTokens = &tokens
		}
		if outputTokens.Valid {
			tokens := int(outputTokens.Int64)
			session.OutputTokens = &tokens
		}
		if cacheCreationInputTokens.Valid {
			tokens := int(cacheCreationInputTokens.Int64)
			session.CacheCreationInputTokens = &tokens
		}
		if cacheReadInputTokens.Valid {
			tokens := int(cacheReadInputTokens.Int64)
			session.CacheReadInputTokens = &tokens
		}
		if effectiveContextTokens.Valid {
			tokens := int(effectiveContextTokens.Int64)
			session.EffectiveContextTokens = &tokens
		}
		if durationMS.Valid {
			duration := int(durationMS.Int64)
			session.DurationMS = &duration
		}
		if numTurns.Valid {
			turns := int(numTurns.Int64)
			session.NumTurns = &turns
		}
		session.ResultContent = resultContent.String
		session.ErrorMessage = errorMessage.String

		// Handle archived field - default to false if NULL
		session.Archived = archived.Valid && archived.Bool

		// Handle dangerously skip permissions expires at
		if dangerouslySkipPermissionsExpiresAt.Valid {
			session.DangerouslySkipPermissionsExpiresAt = &dangerouslySkipPermissionsExpiresAt.Time
		}

		// Handle provider and proxy fields
		session.Provider = provider.String
		session.ProxyEnabled = proxyEnabled.Valid && proxyEnabled.Bool
		session.ProxyBaseURL = proxyBaseURL.String
		session.ProxyModelOverride = proxyModelOverride.String
		session.ProxyAPIKey = proxyAPIKey.String

		sessions = append(sessions, &session)
	}

	return sessions, nil
}

// GetExpiredDangerousPermissionsSessions returns sessions where dangerous permissions have expired
func (s *SQLiteStore) GetExpiredDangerousPermissionsSessions(ctx context.Context) ([]*Session, error) {
	now := time.Now()
	query := `
		SELECT id, run_id, claude_session_id, parent_session_id,
			query, summary, title, model, model_id, working_dir, max_turns, system_prompt, append_system_prompt, custom_instructions,
			permission_prompt_tool, allowed_tools, disallowed_tools,
			status, created_at, last_activity_at, completed_at,
			cost_usd, input_tokens, output_tokens, cache_creation_input_tokens, cache_read_input_tokens, effective_context_tokens,
		duration_ms, num_turns, result_content, error_message, auto_accept_edits, archived,
			dangerously_skip_permissions, dangerously_skip_permissions_expires_at,
			provider, proxy_enabled, proxy_base_url, proxy_model_override, proxy_api_key
		FROM sessions
		WHERE dangerously_skip_permissions = 1
			AND dangerously_skip_permissions_expires_at IS NOT NULL
			AND dangerously_skip_permissions_expires_at < ?
			AND status IN ('running', 'waiting_input', 'starting')
		ORDER BY dangerously_skip_permissions_expires_at ASC
	`

	rows, err := s.db.QueryContext(ctx, query, now)
	if err != nil {
		return nil, fmt.Errorf("failed to query expired dangerous skip permissions sessions: %w", err)
	}
	defer func() { _ = rows.Close() }()

	var sessions []*Session
	for rows.Next() {
		var session Session
		var claudeSessionID, parentSessionID, summary, title, model, modelID, workingDir, systemPrompt, appendSystemPrompt, customInstructions sql.NullString
		var permissionPromptTool, allowedTools, disallowedTools sql.NullString
		var completedAt sql.NullTime
		var costUSD sql.NullFloat64
		var inputTokens, outputTokens, cacheCreationInputTokens, cacheReadInputTokens, effectiveContextTokens sql.NullInt64
		var durationMS, numTurns sql.NullInt64
		var resultContent, errorMessage sql.NullString
		var archived sql.NullBool
		var dangerouslySkipPermissionsExpiresAt sql.NullTime
		var provider sql.NullString
		var proxyEnabled sql.NullBool
		var proxyBaseURL, proxyModelOverride, proxyAPIKey sql.NullString

		err := rows.Scan(
			&session.ID, &session.RunID, &claudeSessionID, &parentSessionID,
			&session.Query, &summary, &title, &model, &modelID, &workingDir, &session.MaxTurns,
			&systemPrompt, &appendSystemPrompt, &customInstructions,
			&permissionPromptTool, &allowedTools, &disallowedTools,
			&session.Status, &session.CreatedAt, &session.LastActivityAt, &completedAt,
			&costUSD, &inputTokens, &outputTokens, &cacheCreationInputTokens, &cacheReadInputTokens, &effectiveContextTokens,
			&durationMS, &numTurns, &resultContent, &errorMessage, &session.AutoAcceptEdits,
			&archived, &session.DangerouslySkipPermissions, &dangerouslySkipPermissionsExpiresAt,
			&provider, &proxyEnabled, &proxyBaseURL, &proxyModelOverride, &proxyAPIKey,
		)
		if err != nil {
			return nil, fmt.Errorf("failed to scan session: %w", err)
		}

		// Handle nullable fields
		session.ClaudeSessionID = claudeSessionID.String
		session.ParentSessionID = parentSessionID.String
		session.Summary = summary.String
		session.Title = title.String
		session.Model = model.String
		session.ModelID = modelID.String
		session.WorkingDir = workingDir.String
		session.SystemPrompt = systemPrompt.String
		session.AppendSystemPrompt = appendSystemPrompt.String
		session.CustomInstructions = customInstructions.String
		session.PermissionPromptTool = permissionPromptTool.String
		session.AllowedTools = allowedTools.String
		session.DisallowedTools = disallowedTools.String
		session.ResultContent = resultContent.String
		session.ErrorMessage = errorMessage.String
		if completedAt.Valid {
			session.CompletedAt = &completedAt.Time
		}
		if costUSD.Valid {
			session.CostUSD = &costUSD.Float64
		}
		if inputTokens.Valid {
			tokens := int(inputTokens.Int64)
			session.InputTokens = &tokens
		}
		if outputTokens.Valid {
			tokens := int(outputTokens.Int64)
			session.OutputTokens = &tokens
		}
		if cacheCreationInputTokens.Valid {
			tokens := int(cacheCreationInputTokens.Int64)
			session.CacheCreationInputTokens = &tokens
		}
		if cacheReadInputTokens.Valid {
			tokens := int(cacheReadInputTokens.Int64)
			session.CacheReadInputTokens = &tokens
		}
		if effectiveContextTokens.Valid {
			tokens := int(effectiveContextTokens.Int64)
			session.EffectiveContextTokens = &tokens
		}
		if durationMS.Valid {
			duration := int(durationMS.Int64)
			session.DurationMS = &duration
		}
		if numTurns.Valid {
			turns := int(numTurns.Int64)
			session.NumTurns = &turns
		}
		session.ResultContent = resultContent.String
		session.ErrorMessage = errorMessage.String

		// Handle archived field - default to false if NULL
		session.Archived = archived.Valid && archived.Bool

		// Handle dangerously skip permissions expires at
		if dangerouslySkipPermissionsExpiresAt.Valid {
			session.DangerouslySkipPermissionsExpiresAt = &dangerouslySkipPermissionsExpiresAt.Time
		}

		// Handle provider and proxy fields
		session.Provider = provider.String
		session.ProxyEnabled = proxyEnabled.Valid && proxyEnabled.Bool
		session.ProxyBaseURL = proxyBaseURL.String
		session.ProxyModelOverride = proxyModelOverride.String
		session.ProxyAPIKey = proxyAPIKey.String

		sessions = append(sessions, &session)
	}

	if err := rows.Err(); err != nil {
		return nil, fmt.Errorf("error iterating rows: %w", err)
	}

	return sessions, nil
}

// GetRecentWorkingDirs retrieves recently used working directories
func (s *SQLiteStore) GetRecentWorkingDirs(ctx context.Context, limit int) ([]RecentPath, error) {
	if limit <= 0 {
		limit = 20 // Default to 20 recent paths
	}

	query := `
		SELECT
			working_dir as path,
			datetime(MAX(last_activity_at)) as last_used,
			COUNT(*) as usage_count
		FROM sessions
		WHERE working_dir IS NOT NULL
			AND working_dir != ''
			AND working_dir != '.'
		GROUP BY working_dir
		ORDER BY MAX(last_activity_at) DESC
		LIMIT ?
	`

	rows, err := s.db.QueryContext(ctx, query, limit)
	if err != nil {
		return nil, fmt.Errorf("query recent paths: %w", err)
	}
	defer func() { _ = rows.Close() }()

	var paths []RecentPath
	for rows.Next() {
		var p RecentPath
		var lastUsedStr string
		if err := rows.Scan(&p.Path, &lastUsedStr, &p.UsageCount); err != nil {
			return nil, fmt.Errorf("scan recent path: %w", err)
		}
		// Parse the datetime string from SQLite
		if t, err := time.Parse("2006-01-02 15:04:05", lastUsedStr); err == nil {
			p.LastUsed = t
		}
		paths = append(paths, p)
	}

	return paths, rows.Err()
}

// GetUserSettings retrieves the user settings from the database
func (s *SQLiteStore) GetUserSettings(ctx context.Context) (*UserSettings, error) {
	var settings UserSettings
	err := s.db.QueryRowContext(ctx, `
		SELECT advanced_providers, created_at, updated_at
		FROM user_settings WHERE id = 1
	`).Scan(&settings.AdvancedProviders, &settings.CreatedAt, &settings.UpdatedAt)

	if err == sql.ErrNoRows {
		// Return defaults if not found (for backwards compatibility)
		return &UserSettings{
			AdvancedProviders: false,
			CreatedAt:         time.Now(),
			UpdatedAt:         time.Now(),
		}, nil
	}
	return &settings, err
}

// UpdateUserSettings updates the user settings in the database
func (s *SQLiteStore) UpdateUserSettings(ctx context.Context, settings UserSettings) error {
	_, err := s.db.ExecContext(ctx, `
		UPDATE user_settings
		SET advanced_providers = ?, updated_at = CURRENT_TIMESTAMP
		WHERE id = 1
	`, settings.AdvancedProviders)
	return err
}

// AddConversationEvent adds a new conversation event
func (s *SQLiteStore) AddConversationEvent(ctx context.Context, event *ConversationEvent) error {
	// Use a transaction to avoid race conditions with sequence numbers
	tx, err := s.db.BeginTx(ctx, nil)
	if err != nil {
		return fmt.Errorf("failed to begin transaction: %w", err)
	}
	defer func() { _ = tx.Rollback() }()

	// Get next sequence number for this claude session within the transaction
	var maxSeq sql.NullInt64
	err = tx.QueryRowContext(ctx,
		"SELECT MAX(sequence) FROM conversation_events WHERE claude_session_id = ?",
		event.ClaudeSessionID,
	).Scan(&maxSeq)
	if err != nil && err != sql.ErrNoRows {
		return fmt.Errorf("failed to get max sequence: %w", err)
	}

	event.Sequence = int(maxSeq.Int64) + 1

	query := `
		INSERT INTO conversation_events (
			session_id, claude_session_id, sequence, event_type,
			role, content,
			tool_id, tool_name, tool_input_json, parent_tool_use_id,
			tool_result_for_id, tool_result_content,
			is_completed, approval_status, approval_id
		) VALUES (?, ?, ?, ?, ?, ?, ?, ?, ?, ?, ?, ?, ?, ?, ?)
	`

	result, err := tx.ExecContext(ctx, query,
		event.SessionID, event.ClaudeSessionID, event.Sequence, event.EventType,
		event.Role, event.Content,
		event.ToolID, event.ToolName, event.ToolInputJSON, event.ParentToolUseID,
		event.ToolResultForID, event.ToolResultContent,
		event.IsCompleted, event.ApprovalStatus, event.ApprovalID,
	)
	if err != nil {
		return fmt.Errorf("failed to add conversation event: %w", err)
	}

	id, err := result.LastInsertId()
	if err == nil {
		event.ID = id
	}

	return tx.Commit()
}

// GetConversation retrieves all events for a Claude session
func (s *SQLiteStore) GetConversation(ctx context.Context, claudeSessionID string) ([]*ConversationEvent, error) {
	query := `
		SELECT id, session_id, claude_session_id, sequence, event_type, created_at,
			role, content,
			tool_id, tool_name, tool_input_json, parent_tool_use_id,
			tool_result_for_id, tool_result_content,
			is_completed, approval_status, approval_id
		FROM conversation_events
		WHERE claude_session_id = ?
		ORDER BY sequence
	`

	rows, err := s.db.QueryContext(ctx, query, claudeSessionID)
	if err != nil {
		return nil, fmt.Errorf("failed to get conversation: %w", err)
	}
	defer func() { _ = rows.Close() }()

	var events []*ConversationEvent
	for rows.Next() {
		event := &ConversationEvent{}
		err := rows.Scan(
			&event.ID, &event.SessionID, &event.ClaudeSessionID,
			&event.Sequence, &event.EventType, &event.CreatedAt,
			&event.Role, &event.Content,
			&event.ToolID, &event.ToolName, &event.ToolInputJSON, &event.ParentToolUseID,
			&event.ToolResultForID, &event.ToolResultContent,
			&event.IsCompleted, &event.ApprovalStatus, &event.ApprovalID,
		)
		if err != nil {
			return nil, fmt.Errorf("failed to scan event: %w", err)
		}
		events = append(events, event)
	}

	return events, nil
}

// GetSessionConversation retrieves all events for a session including parent history
func (s *SQLiteStore) GetSessionConversation(ctx context.Context, sessionID string) ([]*ConversationEvent, error) {
	// Walk up the parent chain to get all related claude session IDs
	claudeSessionIDs := []string{}
	currentID := sessionID
	isFirstSession := true

	for currentID != "" {
		var claudeSessionID sql.NullString
		var parentID sql.NullString

		err := s.db.QueryRowContext(ctx,
			"SELECT claude_session_id, parent_session_id FROM sessions WHERE id = ?",
			currentID,
		).Scan(&claudeSessionID, &parentID)
		if err != nil {
			if err == sql.ErrNoRows {
				// If the requested session doesn't exist, return error
				if isFirstSession {
					return nil, fmt.Errorf("session not found: %s", sessionID)
				}
				// Otherwise, parent not found, just stop walking
				break
			}
			return nil, fmt.Errorf("failed to get session: %w", err)
		}
		isFirstSession = false

		// Add claude session ID if present (in reverse order for chronological events)
		if claudeSessionID.Valid && claudeSessionID.String != "" {
			claudeSessionIDs = append([]string{claudeSessionID.String}, claudeSessionIDs...)
		}

		// Move to parent
		if parentID.Valid {
			currentID = parentID.String
		} else {
			currentID = ""
		}
	}

	if len(claudeSessionIDs) == 0 {
		// No claude sessions yet, return empty
		return []*ConversationEvent{}, nil
	}

	// Get all events for all claude session IDs in chronological order
	placeholders := make([]string, len(claudeSessionIDs))
	args := make([]interface{}, len(claudeSessionIDs))
	for i, id := range claudeSessionIDs {
		placeholders[i] = "?"
		args[i] = id
	}

	// Build query that orders by the position in the claude session ID list first
	// This ensures parent events come before child events
	orderCases := make([]string, len(claudeSessionIDs))
	for i := range claudeSessionIDs {
		orderCases[i] = fmt.Sprintf("WHEN claude_session_id = ? THEN %d", i)
		args = append(args, claudeSessionIDs[i])
	}

	query := fmt.Sprintf(`
		SELECT id, session_id, claude_session_id, sequence, event_type, created_at,
			role, content,
			tool_id, tool_name, tool_input_json, parent_tool_use_id,
			tool_result_for_id, tool_result_content,
			is_completed, approval_status, approval_id
		FROM conversation_events
		WHERE claude_session_id IN (%s)
		ORDER BY
			CASE %s END,
			sequence
	`, strings.Join(placeholders, ","), strings.Join(orderCases, " "))

	rows, err := s.db.QueryContext(ctx, query, args...)
	if err != nil {
		return nil, fmt.Errorf("failed to get conversation: %w", err)
	}
	defer func() { _ = rows.Close() }()

	var events []*ConversationEvent
	for rows.Next() {
		event := &ConversationEvent{}
		err := rows.Scan(
			&event.ID, &event.SessionID, &event.ClaudeSessionID,
			&event.Sequence, &event.EventType, &event.CreatedAt,
			&event.Role, &event.Content,
			&event.ToolID, &event.ToolName, &event.ToolInputJSON, &event.ParentToolUseID,
			&event.ToolResultForID, &event.ToolResultContent,
			&event.IsCompleted, &event.ApprovalStatus, &event.ApprovalID,
		)
		if err != nil {
			return nil, fmt.Errorf("failed to scan event: %w", err)
		}
		events = append(events, event)
	}

	return events, nil
}

// GetPendingToolCall finds the most recent uncompleted tool call for a given session and tool name
func (s *SQLiteStore) GetPendingToolCall(ctx context.Context, sessionID string, toolName string) (*ConversationEvent, error) {
	// Find the most recent uncompleted tool call by sequence number (temporal proximity)
	query := `
		SELECT id, session_id, claude_session_id, sequence, event_type, created_at,
			role, content,
			tool_id, tool_name, tool_input_json,
			tool_result_for_id, tool_result_content,
			is_completed, approval_status, approval_id
		FROM conversation_events
		WHERE tool_name = ?
		  AND session_id = ?
		  AND event_type = 'tool_call'
		  AND is_completed = FALSE
		ORDER BY sequence DESC  -- Most recent first
		LIMIT 1
	`

	event := &ConversationEvent{}
	err := s.db.QueryRowContext(ctx, query, toolName, sessionID).Scan(
		&event.ID, &event.SessionID, &event.ClaudeSessionID,
		&event.Sequence, &event.EventType, &event.CreatedAt,
		&event.Role, &event.Content,
		&event.ToolID, &event.ToolName, &event.ToolInputJSON,
		&event.ToolResultForID, &event.ToolResultContent,
		&event.IsCompleted, &event.ApprovalStatus, &event.ApprovalID,
	)
	if err == sql.ErrNoRows {
		return nil, nil // No pending tool call found
	}
	if err != nil {
		return nil, fmt.Errorf("failed to get pending tool call: %w", err)
	}

	return event, nil
}

// GetUncorrelatedPendingToolCall finds the most recent uncompleted tool call without approval correlation
func (s *SQLiteStore) GetUncorrelatedPendingToolCall(ctx context.Context, sessionID string, toolName string) (*ConversationEvent, error) {
	// Find the most recent uncompleted tool call by sequence number without approval
	query := `
		SELECT id, session_id, claude_session_id, sequence, event_type, created_at,
			role, content,
			tool_id, tool_name, tool_input_json,
			tool_result_for_id, tool_result_content,
			is_completed, approval_status, approval_id
		FROM conversation_events
		WHERE tool_name = ?
		  AND session_id = ?
		  AND event_type = 'tool_call'
		  AND is_completed = FALSE
		  AND (approval_status IS NULL OR approval_status = '')
		ORDER BY sequence DESC  -- Most recent first
		LIMIT 1
	`

	event := &ConversationEvent{}
	err := s.db.QueryRowContext(ctx, query, toolName, sessionID).Scan(
		&event.ID, &event.SessionID, &event.ClaudeSessionID,
		&event.Sequence, &event.EventType, &event.CreatedAt,
		&event.Role, &event.Content,
		&event.ToolID, &event.ToolName, &event.ToolInputJSON,
		&event.ToolResultForID, &event.ToolResultContent,
		&event.IsCompleted, &event.ApprovalStatus, &event.ApprovalID,
	)
	if err == sql.ErrNoRows {
		return nil, nil // No pending tool call found
	}
	if err != nil {
		return nil, fmt.Errorf("failed to get uncorrelated pending tool call: %w", err)
	}

	return event, nil
}

// GetPendingToolCalls finds all uncompleted tool calls for a given session
func (s *SQLiteStore) GetPendingToolCalls(ctx context.Context, sessionID string) ([]*ConversationEvent, error) {
	query := `
		SELECT id, session_id, claude_session_id, sequence, event_type, created_at,
			role, content,
			tool_id, tool_name, tool_input_json,
			tool_result_for_id, tool_result_content,
			is_completed, approval_status, approval_id
		FROM conversation_events
		WHERE session_id = ?
		  AND event_type = 'tool_call'
		  AND is_completed = FALSE
		ORDER BY sequence DESC
	`

	rows, err := s.db.QueryContext(ctx, query, sessionID)
	if err != nil {
		return nil, fmt.Errorf("failed to get pending tool calls: %w", err)
	}
	defer func() { _ = rows.Close() }()

	var events []*ConversationEvent
	for rows.Next() {
		event := &ConversationEvent{}
		err := rows.Scan(
			&event.ID, &event.SessionID, &event.ClaudeSessionID,
			&event.Sequence, &event.EventType, &event.CreatedAt,
			&event.Role, &event.Content,
			&event.ToolID, &event.ToolName, &event.ToolInputJSON,
			&event.ToolResultForID, &event.ToolResultContent,
			&event.IsCompleted, &event.ApprovalStatus, &event.ApprovalID,
		)
		if err != nil {
			return nil, fmt.Errorf("failed to scan event: %w", err)
		}
		events = append(events, event)
	}

	return events, nil
}

// GetToolCallByID retrieves a specific tool call by its ID
func (s *SQLiteStore) GetToolCallByID(ctx context.Context, toolID string) (*ConversationEvent, error) {
	query := `
		SELECT id, session_id, claude_session_id, sequence, event_type, created_at,
			role, content,
			tool_id, tool_name, tool_input_json, parent_tool_use_id,
			tool_result_for_id, tool_result_content,
			is_completed, approval_status, approval_id
		FROM conversation_events
		WHERE tool_id = ?
		  AND event_type = 'tool_call'
		LIMIT 1
	`

	event := &ConversationEvent{}
	err := s.db.QueryRowContext(ctx, query, toolID).Scan(
		&event.ID, &event.SessionID, &event.ClaudeSessionID,
		&event.Sequence, &event.EventType, &event.CreatedAt,
		&event.Role, &event.Content,
		&event.ToolID, &event.ToolName, &event.ToolInputJSON, &event.ParentToolUseID,
		&event.ToolResultForID, &event.ToolResultContent,
		&event.IsCompleted, &event.ApprovalStatus, &event.ApprovalID,
	)
	if err == sql.ErrNoRows {
		return nil, nil // Tool call not found
	}
	if err != nil {
		return nil, fmt.Errorf("failed to get tool call by ID: %w", err)
	}

	return event, nil
}

// MarkToolCallCompleted marks a tool call as completed when its result is received
func (s *SQLiteStore) MarkToolCallCompleted(ctx context.Context, toolID string, sessionID string) error {
	query := `
		UPDATE conversation_events
		SET is_completed = TRUE
		WHERE tool_id = ?
		  AND session_id = ?
		  AND event_type = 'tool_call'
	`

	result, err := s.db.ExecContext(ctx, query, toolID, sessionID)
	if err != nil {
		return fmt.Errorf("failed to mark tool call completed: %w", err)
	}

	rows, _ := result.RowsAffected()
	if rows == 0 {
		slog.Debug("no matching tool call found to mark completed",
			"tool_id", toolID,
			"session_id", sessionID)
	}

	return nil
}

// CorrelateApproval correlates an approval with a tool call
func (s *SQLiteStore) CorrelateApproval(ctx context.Context, sessionID string, toolName string, approvalID string) error {
	// Find the pending tool call
	toolCall, err := s.GetPendingToolCall(ctx, sessionID, toolName)
	if err != nil {
		return fmt.Errorf("failed to find pending tool call: %w", err)
	}
	if toolCall == nil {
		slog.Debug("no matching tool call found for approval",
			"session_id", sessionID,
			"tool_name", toolName,
			"approval_id", approvalID)
		return nil // Not an error - approval might be for a different session
	}

	// Ensure it doesn't already have an approval
	if toolCall.ApprovalStatus != "" {
		slog.Warn("tool call already has approval status",
			"tool_id", toolCall.ToolID,
			"existing_status", toolCall.ApprovalStatus,
			"approval_id", approvalID)
		return nil
	}

	slog.Debug("found tool call to correlate",
		"event_id", toolCall.ID,
		"tool_id", toolCall.ToolID,
		"session_id", sessionID,
		"tool_name", toolName,
		"approval_id", approvalID)

	// Update the found event
	updateQuery := `
		UPDATE conversation_events
		SET approval_status = 'pending', approval_id = ?
		WHERE id = ?
	`

	result, err := s.db.ExecContext(ctx, updateQuery, approvalID, toolCall.ID)
	if err != nil {
		return fmt.Errorf("failed to correlate approval: %w", err)
	}

	rows, _ := result.RowsAffected()
	slog.Info("updated tool call with approval",
		"event_id", toolCall.ID,
		"rows_affected", rows)

	return nil
}

// LinkConversationEventToApprovalUsingToolID correlates an approval with a specific tool call by tool_id
func (s *SQLiteStore) LinkConversationEventToApprovalUsingToolID(ctx context.Context, sessionID string, toolID string, approvalID string) error {
	// Update the tool call directly by tool_id
	updateQuery := `
		UPDATE conversation_events
		SET approval_status = 'pending', approval_id = ?
		WHERE session_id = ?
		  AND tool_id = ?
		  AND event_type = 'tool_call'
		  AND is_completed = FALSE
		  AND (approval_status IS NULL OR approval_status = '')
	`

	result, err := s.db.ExecContext(ctx, updateQuery, approvalID, sessionID, toolID)
	if err != nil {
		return fmt.Errorf("failed to correlate approval by tool_id: %w", err)
	}

	rows, _ := result.RowsAffected()
	if rows == 0 {
		slog.Debug("no matching tool call found for approval by tool_id",
			"session_id", sessionID,
			"tool_id", toolID,
			"approval_id", approvalID)
		return nil // Not an error
	}

	slog.Info("correlated approval with tool call by tool_id",
		"tool_id", toolID,
		"session_id", sessionID,
		"approval_id", approvalID,
		"rows_affected", rows)

	return nil
}

// UpdateApprovalStatus updates the status of an approval
func (s *SQLiteStore) UpdateApprovalStatus(ctx context.Context, approvalID string, status string) error {
	// Special handling for resolved status - don't overwrite approved/denied
	if status == ApprovalStatusResolved {
		query := `
			UPDATE conversation_events
			SET approval_status = ?
			WHERE approval_id = ? AND approval_status = ?
		`
		_, err := s.db.ExecContext(ctx, query, status, approvalID, ApprovalStatusPending)
		if err != nil {
			return fmt.Errorf("failed to update approval status: %w", err)
		}
		return nil
	}

	// For approved/denied, always update
	query := `
		UPDATE conversation_events
		SET approval_status = ?
		WHERE approval_id = ?
	`

	_, err := s.db.ExecContext(ctx, query, status, approvalID)
	if err != nil {
		return fmt.Errorf("failed to update approval status: %w", err)
	}
	return nil
}

// StoreMCPServers stores MCP server configurations
func (s *SQLiteStore) StoreMCPServers(ctx context.Context, sessionID string, servers []MCPServer) error {
	tx, err := s.db.BeginTx(ctx, nil)
	if err != nil {
		return fmt.Errorf("failed to begin transaction: %w", err)
	}
	defer func() { _ = tx.Rollback() }()

	query := `
		INSERT INTO mcp_servers (session_id, name, command, args_json, env_json)
		VALUES (?, ?, ?, ?, ?)
	`

	for _, server := range servers {
		_, err := tx.ExecContext(ctx, query,
			sessionID, server.Name, server.Command, server.ArgsJSON, server.EnvJSON)
		if err != nil {
			return fmt.Errorf("failed to insert MCP server: %w", err)
		}
	}

	return tx.Commit()
}

// GetMCPServers retrieves MCP servers for a session
func (s *SQLiteStore) GetMCPServers(ctx context.Context, sessionID string) ([]MCPServer, error) {
	query := `
		SELECT id, session_id, name, command, args_json, env_json
		FROM mcp_servers
		WHERE session_id = ?
		ORDER BY id
	`

	rows, err := s.db.QueryContext(ctx, query, sessionID)
	if err != nil {
		return nil, fmt.Errorf("failed to get MCP servers: %w", err)
	}
	defer func() { _ = rows.Close() }()

	var servers []MCPServer
	for rows.Next() {
		var server MCPServer
		err := rows.Scan(
			&server.ID, &server.SessionID, &server.Name,
			&server.Command, &server.ArgsJSON, &server.EnvJSON,
		)
		if err != nil {
			return nil, fmt.Errorf("failed to scan MCP server: %w", err)
		}
		servers = append(servers, server)
	}

	return servers, nil
}

// StoreRawEvent stores a raw event for debugging
func (s *SQLiteStore) StoreRawEvent(ctx context.Context, sessionID string, eventJSON string) error {
	query := `
		INSERT INTO raw_events (session_id, event_json)
		VALUES (?, ?)
	`

	_, err := s.db.ExecContext(ctx, query, sessionID, eventJSON)
	if err != nil {
		return fmt.Errorf("failed to store raw event: %w", err)
	}
	return nil
}

// CreateApproval creates a new approval
func (s *SQLiteStore) CreateApproval(ctx context.Context, approval *Approval) error {
	// Validate status
	if !approval.Status.IsValid() {
		return fmt.Errorf("invalid approval status: %s", approval.Status)
	}

	query := `
		INSERT INTO approvals (
			id, run_id, session_id, tool_use_id, status, created_at,
			tool_name, tool_input, comment
		) VALUES (?, ?, ?, ?, ?, ?, ?, ?, ?)
	`

	_, err := s.db.ExecContext(ctx, query,
		approval.ID, approval.RunID, approval.SessionID, approval.ToolUseID, approval.Status.String(), approval.CreatedAt,
		approval.ToolName, string(approval.ToolInput), approval.Comment,
	)
	if err != nil {
		return fmt.Errorf("failed to create approval: %w", err)
	}
	return nil
}

// GetApproval retrieves an approval by ID
func (s *SQLiteStore) GetApproval(ctx context.Context, id string) (*Approval, error) {
	query := `
		SELECT id, run_id, session_id, tool_use_id, status, created_at, responded_at,
			tool_name, tool_input, comment
		FROM approvals WHERE id = ?
	`

	var approval Approval
	var toolUseID sql.NullString
	var respondedAt sql.NullTime
	var comment sql.NullString
	var statusStr string
	var toolInputStr string

	err := s.db.QueryRowContext(ctx, query, id).Scan(
		&approval.ID, &approval.RunID, &approval.SessionID, &toolUseID, &statusStr,
		&approval.CreatedAt, &respondedAt,
		&approval.ToolName, &toolInputStr, &comment,
	)
	if err == sql.ErrNoRows {
		return nil, &NotFoundError{Type: "approval", ID: id}
	}
	if err != nil {
		return nil, fmt.Errorf("failed to get approval: %w", err)
	}

	// Convert status string to ApprovalStatus
	approval.Status = ApprovalStatus(statusStr)
	if !approval.Status.IsValid() {
		return nil, fmt.Errorf("invalid approval status in database: %s", statusStr)
	}

	// Handle nullable fields
	if toolUseID.Valid {
		approval.ToolUseID = &toolUseID.String
	}
	if respondedAt.Valid {
		approval.RespondedAt = &respondedAt.Time
	}
	approval.Comment = comment.String
	approval.ToolInput = json.RawMessage(toolInputStr)

	return &approval, nil
}

// GetPendingApprovals retrieves all pending approvals for a session
func (s *SQLiteStore) GetPendingApprovals(ctx context.Context, sessionID string) ([]*Approval, error) {
	query := `
		SELECT id, run_id, session_id, tool_use_id, status, created_at, responded_at,
			tool_name, tool_input, comment
		FROM approvals
		WHERE session_id = ? AND status = ?
		ORDER BY created_at ASC
	`

	rows, err := s.db.QueryContext(ctx, query, sessionID, ApprovalStatusLocalPending.String())
	if err != nil {
		return nil, fmt.Errorf("failed to get pending approvals: %w", err)
	}
	defer func() { _ = rows.Close() }()

	var approvals []*Approval
	for rows.Next() {
		var approval Approval
		var toolUseID sql.NullString
		var respondedAt sql.NullTime
		var comment sql.NullString
		var statusStr string
		var toolInputStr string

		err := rows.Scan(
			&approval.ID, &approval.RunID, &approval.SessionID, &toolUseID, &statusStr,
			&approval.CreatedAt, &respondedAt,
			&approval.ToolName, &toolInputStr, &comment,
		)
		if err != nil {
			return nil, fmt.Errorf("failed to scan approval: %w", err)
		}

		// Convert status string to ApprovalStatus
		approval.Status = ApprovalStatus(statusStr)
		if !approval.Status.IsValid() {
			return nil, fmt.Errorf("invalid approval status in database: %s", statusStr)
		}

		// Handle nullable fields
		if toolUseID.Valid {
			approval.ToolUseID = &toolUseID.String
		}
		if respondedAt.Valid {
			approval.RespondedAt = &respondedAt.Time
		}
		approval.Comment = comment.String
		approval.ToolInput = json.RawMessage(toolInputStr)

		approvals = append(approvals, &approval)
	}

	return approvals, nil
}

// UpdateApprovalResponse updates the status and comment of an approval
func (s *SQLiteStore) UpdateApprovalResponse(ctx context.Context, id string, status ApprovalStatus, comment string) error {
	// Validate status
	if !status.IsValid() {
		return fmt.Errorf("invalid approval status: %s", status)
	}

	// Check current status first
	approval, err := s.GetApproval(ctx, id)
	if err != nil {
		return err // This already returns proper error types
	}

	// Check if already decided
	if approval.Status != ApprovalStatusLocalPending {
		return &AlreadyDecidedError{ID: id, Status: approval.Status.String()}
	}

	query := `
		UPDATE approvals
		SET status = ?, comment = ?, responded_at = CURRENT_TIMESTAMP
		WHERE id = ? AND status = ?
	`

	result, err := s.db.ExecContext(ctx, query, status.String(), comment, id, ApprovalStatusLocalPending.String())
	if err != nil {
		return fmt.Errorf("failed to update approval response: %w", err)
	}

	rowsAffected, err := result.RowsAffected()
	if err != nil {
		return fmt.Errorf("failed to get rows affected: %w", err)
	}

	if rowsAffected == 0 {
		// This shouldn't happen since we checked above, but just in case
		return &NotFoundError{Type: "approval", ID: id}
	}

	return nil
}

// Helper function to convert MCP config to store format
func MCPServersFromConfig(sessionID string, config map[string]claudecode.MCPServer) ([]MCPServer, error) {
	// First, collect all server names and sort them for deterministic ordering
	names := make([]string, 0, len(config))
	for name := range config {
		names = append(names, name)
	}
	// Sort names to ensure consistent ordering
	sort.Strings(names)

	servers := make([]MCPServer, 0, len(config))
	for _, name := range names {
		server := config[name]

		// For HTTP servers, store the configuration differently
		// We'll use Command field to store the type, ArgsJSON for URL, and EnvJSON for headers
		var command string
		var argsJSON string
		var envJSON string

		if server.Type == "http" {
			// HTTP server
			command = "http"                             // Use "http" as the command to indicate HTTP type
			argsJSON = fmt.Sprintf(`["%s"]`, server.URL) // Store URL as single-element array

			// Store headers in EnvJSON
			headersData, err := json.Marshal(server.Headers)
			if err != nil {
				return nil, fmt.Errorf("failed to marshal headers: %w", err)
			}
			envJSON = string(headersData)
		} else {
			// Traditional stdio server
			command = server.Command

			argsData, err := json.Marshal(server.Args)
			if err != nil {
				return nil, fmt.Errorf("failed to marshal args: %w", err)
			}
			argsJSON = string(argsData)

			envData, err := json.Marshal(server.Env)
			if err != nil {
				return nil, fmt.Errorf("failed to marshal env: %w", err)
			}
			envJSON = string(envData)
		}

		servers = append(servers, MCPServer{
			SessionID: sessionID,
			Name:      name,
			Command:   command,
			ArgsJSON:  argsJSON,
			EnvJSON:   envJSON,
		})
	}
	return servers, nil
}

// CreateFileSnapshot stores a new file snapshot
func (s *SQLiteStore) CreateFileSnapshot(ctx context.Context, snapshot *FileSnapshot) error {
	_, err := s.db.ExecContext(ctx, `
		INSERT INTO file_snapshots (
			tool_id, session_id, file_path, content
		) VALUES (?, ?, ?, ?)
	`, snapshot.ToolID, snapshot.SessionID, snapshot.FilePath, snapshot.Content)
	return err
}

// GetFileSnapshots retrieves all snapshots for a session
func (s *SQLiteStore) GetFileSnapshots(ctx context.Context, sessionID string) ([]FileSnapshot, error) {
	rows, err := s.db.QueryContext(ctx, `
		SELECT id, tool_id, session_id, file_path, content, created_at
		FROM file_snapshots
		WHERE session_id = ?
		ORDER BY created_at DESC
	`, sessionID)
	if err != nil {
		return nil, err
	}
	defer func() { _ = rows.Close() }()

	var snapshots []FileSnapshot
	for rows.Next() {
		var s FileSnapshot
		if err := rows.Scan(&s.ID, &s.ToolID, &s.SessionID, &s.FilePath,
			&s.Content, &s.CreatedAt); err != nil {
			return nil, err
		}
		snapshots = append(snapshots, s)
	}
	return snapshots, rows.Err()
}

// GetSessionCount returns the total number of sessions
func (s *SQLiteStore) GetSessionCount(ctx context.Context) (int, error) {
	var count int
	err := s.db.QueryRowContext(ctx, "SELECT COUNT(*) FROM sessions").Scan(&count)
	return count, err
}

// GetApprovalCount returns the total number of approvals
func (s *SQLiteStore) GetApprovalCount(ctx context.Context) (int, error) {
	var count int
	err := s.db.QueryRowContext(ctx, "SELECT COUNT(*) FROM approvals").Scan(&count)
	return count, err
}

// GetEventCount returns the total number of conversation events
func (s *SQLiteStore) GetEventCount(ctx context.Context) (int, error) {
	var count int
	err := s.db.QueryRowContext(ctx, "SELECT COUNT(*) FROM conversation_events").Scan(&count)
	return count, err
}<|MERGE_RESOLUTION|>--- conflicted
+++ resolved
@@ -866,31 +866,6 @@
 		slog.Info("Migration 16 applied successfully")
 	}
 
-<<<<<<< HEAD
-	// Migration 19: Add provider column (fixing missing column from migration 15)
-	if currentVersion < 19 {
-		slog.Info("Applying migration 19: Add provider column")
-
-		// Check if provider column already exists
-		var columnExists int
-		err = s.db.QueryRow(`
-			SELECT COUNT(*) FROM pragma_table_info('sessions')
-			WHERE name = 'provider'
-		`).Scan(&columnExists)
-		if err != nil {
-			return fmt.Errorf("failed to check provider column: %w", err)
-		}
-
-		if columnExists == 0 {
-			_, err = s.db.Exec(`
-				ALTER TABLE sessions
-				ADD COLUMN provider TEXT DEFAULT ''
-			`)
-			if err != nil {
-				return fmt.Errorf("failed to add provider column: %w", err)
-			}
-			slog.Info("Added provider column to sessions table")
-=======
 	// Migration 17 was skipped due to migration reordering issues
 	// Migration 18: Healing migration to fix schema inconsistencies from migration reordering
 	if currentVersion < 18 {
@@ -981,13 +956,48 @@
 		}
 		if additionalDirsError != nil {
 			return fmt.Errorf("migration 18 failed to add additional_directories: %w", additionalDirsError)
->>>>>>> 062d70a8
 		}
 
 		// Record migration
 		_, err = s.db.Exec(`
 			INSERT INTO schema_version (version, description)
-<<<<<<< HEAD
+			VALUES (18, 'Healing migration to fix schema inconsistencies from migration reordering')
+		`)
+		if err != nil {
+			return fmt.Errorf("failed to record migration 18: %w", err)
+		}
+
+		slog.Info("Migration 18 applied successfully")
+	}
+
+	// Migration 19: Add provider column (fixing missing column from migration 15)
+	if currentVersion < 19 {
+		slog.Info("Applying migration 19: Add provider column")
+
+		// Check if provider column already exists
+		var columnExists int
+		err = s.db.QueryRow(`
+			SELECT COUNT(*) FROM pragma_table_info('sessions')
+			WHERE name = 'provider'
+		`).Scan(&columnExists)
+		if err != nil {
+			return fmt.Errorf("failed to check provider column: %w", err)
+		}
+
+		if columnExists == 0 {
+			_, err = s.db.Exec(`
+				ALTER TABLE sessions
+				ADD COLUMN provider TEXT DEFAULT ''
+			`)
+			if err != nil {
+				return fmt.Errorf("failed to add provider column: %w", err)
+			}
+			slog.Info("Added provider column to sessions table")
+		}
+
+		// Record migration
+		_, err = s.db.Exec(`
+			INSERT INTO schema_version (version, description)
 			VALUES (19, 'Add provider column for provider registry support')
 		`)
 		if err != nil {
@@ -995,16 +1005,6 @@
 		}
 
 		slog.Info("Migration 19 applied successfully")
-	}
-
-=======
-			VALUES (18, 'Healing migration to fix schema inconsistencies from migration reordering')
-		`)
-		if err != nil {
-			return fmt.Errorf("failed to record migration 18: %w", err)
-		}
-
-		slog.Info("Migration 18 applied successfully")
 	}
 
 	return nil
@@ -1038,22 +1038,36 @@
 		return fmt.Errorf("schema validation failed: additional_directories column missing")
 	}
 
-	// Validate schema version is at least 18
+	// Validate provider column exists
+	var providerExists int
+	err = s.db.QueryRow(`
+		SELECT COUNT(*) FROM pragma_table_info('sessions')
+		WHERE name = 'provider'
+	`).Scan(&providerExists)
+	if err != nil {
+		return fmt.Errorf("failed to validate provider column: %w", err)
+	}
+	if providerExists == 0 {
+		return fmt.Errorf("schema validation failed: provider column missing")
+	}
+
+	// Validate schema version is at least 19
 	var currentVersion int
 	err = s.db.QueryRow("SELECT MAX(version) FROM schema_version").Scan(&currentVersion)
 	if err != nil {
 		return fmt.Errorf("failed to get schema version: %w", err)
 	}
-	if currentVersion < 18 {
-		return fmt.Errorf("schema validation failed: version %d is less than required 18", currentVersion)
+	if currentVersion < 19 {
+		return fmt.Errorf("schema validation failed: version %d is less than required 19", currentVersion)
 	}
 
 	slog.Info("Schema validation successful",
 		"version", currentVersion,
 		"user_settings_table", "present",
-		"additional_directories_column", "present")
-
->>>>>>> 062d70a8
+		"additional_directories_column", "present",
+		"provider_column", "present")
+
+
 	return nil
 }
 
@@ -1070,12 +1084,8 @@
 			query, summary, title, model, model_id, working_dir, max_turns, system_prompt, append_system_prompt, custom_instructions,
 			permission_prompt_tool, allowed_tools, disallowed_tools,
 			status, created_at, last_activity_at, auto_accept_edits, archived, dangerously_skip_permissions, dangerously_skip_permissions_expires_at,
-<<<<<<< HEAD
-			provider, proxy_enabled, proxy_base_url, proxy_model_override, proxy_api_key
-=======
-			proxy_enabled, proxy_base_url, proxy_model_override, proxy_api_key, additional_directories
->>>>>>> 062d70a8
-		) VALUES (?, ?, ?, ?, ?, ?, ?, ?, ?, ?, ?, ?, ?, ?, ?, ?, ?, ?, ?, ?, ?, ?, ?, ?, ?, ?, ?, ?, ?)
+			provider, proxy_enabled, proxy_base_url, proxy_model_override, proxy_api_key, additional_directories
+		) VALUES (?, ?, ?, ?, ?, ?, ?, ?, ?, ?, ?, ?, ?, ?, ?, ?, ?, ?, ?, ?, ?, ?, ?, ?, ?, ?, ?, ?, ?, ?)
 	`
 
 	_, err := s.db.ExecContext(ctx, query,
@@ -1085,12 +1095,8 @@
 		session.PermissionPromptTool, session.AllowedTools, session.DisallowedTools,
 		session.Status, session.CreatedAt, session.LastActivityAt, session.AutoAcceptEdits, session.Archived,
 		session.DangerouslySkipPermissions, session.DangerouslySkipPermissionsExpiresAt,
-<<<<<<< HEAD
 		session.Provider, session.ProxyEnabled, session.ProxyBaseURL, session.ProxyModelOverride, session.ProxyAPIKey,
-=======
-		session.ProxyEnabled, session.ProxyBaseURL, session.ProxyModelOverride, session.ProxyAPIKey,
 		session.AdditionalDirectories,
->>>>>>> 062d70a8
 	)
 	if err != nil {
 		return fmt.Errorf("failed to create session: %w", err)
@@ -1259,11 +1265,7 @@
 			cost_usd, input_tokens, output_tokens, cache_creation_input_tokens, cache_read_input_tokens, effective_context_tokens,
 			duration_ms, num_turns, result_content, error_message, auto_accept_edits, archived,
 			dangerously_skip_permissions, dangerously_skip_permissions_expires_at,
-<<<<<<< HEAD
-			provider, proxy_enabled, proxy_base_url, proxy_model_override, proxy_api_key
-=======
-			proxy_enabled, proxy_base_url, proxy_model_override, proxy_api_key, additional_directories
->>>>>>> 062d70a8
+			provider, proxy_enabled, proxy_base_url, proxy_model_override, proxy_api_key, additional_directories
 		FROM sessions WHERE id = ?
 	`
 
@@ -1291,11 +1293,7 @@
 		&costUSD, &inputTokens, &outputTokens, &cacheCreationInputTokens, &cacheReadInputTokens, &effectiveContextTokens,
 		&durationMS, &numTurns, &resultContent, &errorMessage, &session.AutoAcceptEdits,
 		&archived, &session.DangerouslySkipPermissions, &dangerouslySkipPermissionsExpiresAt,
-<<<<<<< HEAD
-		&provider, &proxyEnabled, &proxyBaseURL, &proxyModelOverride, &proxyAPIKey,
-=======
-		&proxyEnabled, &proxyBaseURL, &proxyModelOverride, &proxyAPIKey, &additionalDirectories,
->>>>>>> 062d70a8
+		&provider, &proxyEnabled, &proxyBaseURL, &proxyModelOverride, &proxyAPIKey, &additionalDirectories,
 	)
 	if err == sql.ErrNoRows {
 		return nil, fmt.Errorf("session not found: %s", sessionID)
@@ -1386,11 +1384,7 @@
 			cost_usd, input_tokens, output_tokens, cache_creation_input_tokens, cache_read_input_tokens, effective_context_tokens,
 			duration_ms, num_turns, result_content, error_message, auto_accept_edits, archived,
 			dangerously_skip_permissions, dangerously_skip_permissions_expires_at,
-<<<<<<< HEAD
-			provider, proxy_enabled, proxy_base_url, proxy_model_override, proxy_api_key
-=======
-			proxy_enabled, proxy_base_url, proxy_model_override, proxy_api_key, additional_directories
->>>>>>> 062d70a8
+			provider, proxy_enabled, proxy_base_url, proxy_model_override, proxy_api_key, additional_directories
 		FROM sessions
 		WHERE run_id = ?
 	`
@@ -1419,11 +1413,7 @@
 		&costUSD, &inputTokens, &outputTokens, &cacheCreationInputTokens, &cacheReadInputTokens, &effectiveContextTokens,
 		&durationMS, &numTurns, &resultContent, &errorMessage, &session.AutoAcceptEdits,
 		&archived, &session.DangerouslySkipPermissions, &dangerouslySkipPermissionsExpiresAt,
-<<<<<<< HEAD
-		&provider, &proxyEnabled, &proxyBaseURL, &proxyModelOverride, &proxyAPIKey,
-=======
-		&proxyEnabled, &proxyBaseURL, &proxyModelOverride, &proxyAPIKey, &additionalDirectories,
->>>>>>> 062d70a8
+		&provider, &proxyEnabled, &proxyBaseURL, &proxyModelOverride, &proxyAPIKey, &additionalDirectories,
 	)
 	if err == sql.ErrNoRows {
 		return nil, nil // No session found
