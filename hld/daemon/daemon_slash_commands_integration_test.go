--- conflicted
+++ resolved
@@ -226,11 +226,7 @@
 		for _, cmd := range searchResp.Data {
 			if cmd.Name == "/tmp:test_global" {
 				found = true
-<<<<<<< HEAD
-				assert.Equal(t, api.SlashCommandSource("global"), cmd.Source)
-=======
 				assert.Equal(t, api.SlashCommandSourceGlobal, cmd.Source)
->>>>>>> 1c150cc0
 				break
 			}
 		}
@@ -254,11 +250,7 @@
 		for _, cmd := range duplicateSearchResp.Data {
 			if cmd.Name == "/duplicate_command" {
 				duplicateFound = true
-<<<<<<< HEAD
-				assert.Equal(t, api.SlashCommandSource("global"), cmd.Source, "Duplicate command should have global source")
-=======
 				assert.Equal(t, api.SlashCommandSourceGlobal, cmd.Source, "Duplicate command should have global source")
->>>>>>> 1c150cc0
 				break
 			}
 		}
@@ -316,17 +308,10 @@
 		hasGlobalCommands := false
 		hasLocalCommands := false
 		for _, cmd := range commandsResp.Data {
-<<<<<<< HEAD
-			if cmd.Source == api.SlashCommandSource("global") {
-				hasGlobalCommands = true
-			}
-			if cmd.Source == api.SlashCommandSource("local") {
-=======
 			if cmd.Source == api.SlashCommandSourceGlobal {
 				hasGlobalCommands = true
 			}
 			if cmd.Source == api.SlashCommandSourceLocal {
->>>>>>> 1c150cc0
 				hasLocalCommands = true
 			}
 		}
