package session

import (
	"context"
	"time"

	claudecode "github.com/humanlayer/humanlayer/claudecode-go"
	"github.com/humanlayer/humanlayer/hld/store"
)

// ApprovalReconciler interface for reconciling approvals after session restart
type ApprovalReconciler interface {
	ReconcileApprovalsForSession(ctx context.Context, runID string) error
}

// Status represents the current state of a session
type Status string

const (
	StatusStarting     Status = "starting"
	StatusRunning      Status = "running"
	StatusCompleted    Status = "completed"
	StatusFailed       Status = "failed"
	StatusInterrupting Status = "interrupting"  // Session received interrupt signal and is shutting down
	StatusInterrupted  Status = "interrupted"   // Session was interrupted but can be resumed
	StatusWaitingInput Status = "waiting_input" // Session is waiting for tool approval input
)

// Session represents a Claude Code session managed by the daemon
type Session struct {
	ID        string                   `json:"id"`
	RunID     string                   `json:"run_id"`
	Status    Status                   `json:"status"`
	StartTime time.Time                `json:"start_time"`
	EndTime   *time.Time               `json:"end_time,omitempty"`
	Error     string                   `json:"error,omitempty"`
	Config    claudecode.SessionConfig `json:"config"`
	Result    *claudecode.Result       `json:"result,omitempty"`
}

// Info provides a JSON-safe view of the session
type Info struct {
	ID                                  string             `json:"id"`
	RunID                               string             `json:"run_id"`
	ClaudeSessionID                     string             `json:"claude_session_id,omitempty"`
	ParentSessionID                     string             `json:"parent_session_id,omitempty"`
	Status                              Status             `json:"status"`
	StartTime                           time.Time          `json:"start_time"`
	EndTime                             *time.Time         `json:"end_time,omitempty"`
	LastActivityAt                      time.Time          `json:"last_activity_at"`
	Error                               string             `json:"error,omitempty"`
	Query                               string             `json:"query"`
	Summary                             string             `json:"summary"`
	Title                               string             `json:"title"`
	Model                               string             `json:"model,omitempty"`
	ModelID                             string             `json:"model_id,omitempty"`
	WorkingDir                          string             `json:"working_dir,omitempty"`
	Result                              *claudecode.Result `json:"result,omitempty"`
	AutoAcceptEdits                     bool               `json:"auto_accept_edits"`
	DangerouslySkipPermissions          bool               `json:"dangerously_skip_permissions"`
	DangerouslySkipPermissionsExpiresAt *time.Time         `json:"dangerously_skip_permissions_expires_at,omitempty"`
	Archived                            bool               `json:"archived"`
	Provider                            string             `json:"provider,omitempty"`
}

// LaunchSessionConfig contains the configuration for launching a new session
type LaunchSessionConfig struct {
	claudecode.SessionConfig
	// Daemon-level settings that don't get passed to Claude Code
	Title                             string // Session title (optional)
	AutoAcceptEdits                   bool   // Auto-accept edit tools
	DangerouslySkipPermissions        bool   // Whether to auto-approve all tools
	DangerouslySkipPermissionsTimeout *int64 // Optional timeout in milliseconds
	// Provider and proxy configuration
	Provider           string // Provider to use (anthropic, openrouter, baseten, z_ai)
	ProxyEnabled       bool   // Whether proxy is enabled
	ProxyBaseURL       string // Proxy base URL
	ProxyModelOverride string // Model to use with proxy
	ProxyAPIKey        string // API key for proxy service
}

// ContinueSessionConfig contains the configuration for continuing a session
type ContinueSessionConfig struct {
<<<<<<< HEAD
	ParentSessionID      string                // The parent session to resume from
	Query                string                // The new query
	Provider             string                // Provider to use (anthropic, openrouter, baseten, z-ai)
	SystemPrompt         string                // Optional system prompt override
	AppendSystemPrompt   string                // Optional append to system prompt
	MCPConfig            *claudecode.MCPConfig // Optional MCP config override
	PermissionPromptTool string                // Optional permission prompt tool
	AllowedTools         []string              // Optional allowed tools override
	DisallowedTools      []string              // Optional disallowed tools override
	CustomInstructions   string                // Optional custom instructions
	MaxTurns             int                   // Optional max turns override
	ProxyEnabled         bool                  // Whether proxy is enabled
	ProxyBaseURL         string                // Proxy base URL
	ProxyModelOverride   string                // Model to use with proxy
	ProxyAPIKey          string                // API key for proxy service
=======
	ParentSessionID       string                // The parent session to resume from
	Query                 string                // The new query
	SystemPrompt          string                // Optional system prompt override
	AppendSystemPrompt    string                // Optional append to system prompt
	MCPConfig             *claudecode.MCPConfig // Optional MCP config override
	PermissionPromptTool  string                // Optional permission prompt tool
	AllowedTools          []string              // Optional allowed tools override
	DisallowedTools       []string              // Optional disallowed tools override
	AdditionalDirectories []string              // Optional additional directories override
	CustomInstructions    string                // Optional custom instructions
	MaxTurns              int                   // Optional max turns override
	ProxyEnabled          bool                  // Whether proxy is enabled
	ProxyBaseURL          string                // Proxy base URL
	ProxyModelOverride    string                // Model to use with proxy
	ProxyAPIKey           string                // API key for proxy service
>>>>>>> 062d70a8
}

// SessionManager defines the interface for managing Claude Code sessions
type SessionManager interface {
	// LaunchSession starts a new Claude Code session
	LaunchSession(ctx context.Context, config LaunchSessionConfig) (*Session, error)

	// ContinueSession resumes an existing completed session with a new query and optional config overrides
	ContinueSession(ctx context.Context, req ContinueSessionConfig) (*Session, error)

	// GetSessionInfo returns session info from the database by ID
	GetSessionInfo(sessionID string) (*Info, error)

	// ListSessions returns all sessions from the database
	ListSessions() []Info

	// InterruptSession interrupts a running session
	InterruptSession(ctx context.Context, sessionID string) error

	// StopAllSessions gracefully stops all active sessions with a timeout
	StopAllSessions(timeout time.Duration) error

	// UpdateSessionSettings updates session settings and publishes events
	UpdateSessionSettings(ctx context.Context, sessionID string, updates store.SessionUpdate) error

	// SetHTTPPort sets the HTTP port for the proxy endpoint
	SetHTTPPort(port int)

	// UpdateClaudePath updates the Claude binary path at runtime
	UpdateClaudePath(path string)

	// GetClaudePath returns the current Claude path
	GetClaudePath() string

	// IsClaudeAvailable checks if Claude is available
	IsClaudeAvailable() bool

	// GetClaudeBinaryPath returns the actual path to the Claude binary if available
	GetClaudeBinaryPath() string
}

// ReadToolResult represents the JSON structure of a Read tool result
type ReadToolResult struct {
	Type string `json:"type"`
	File struct {
		FilePath   string `json:"filePath"`
		Content    string `json:"content"`
		NumLines   int    `json:"numLines"`
		StartLine  int    `json:"startLine"`
		TotalLines int    `json:"totalLines"`
	} `json:"file"`
}

// SessionToInfo converts a store.Session to Info for RPC responses
func SessionToInfo(s store.Session) Info {
	info := Info{
		ID:                                  s.ID,
		RunID:                               s.RunID,
		ClaudeSessionID:                     s.ClaudeSessionID,
		ParentSessionID:                     s.ParentSessionID,
		Status:                              Status(s.Status),
		StartTime:                           s.CreatedAt,
		LastActivityAt:                      s.LastActivityAt,
		Error:                               s.ErrorMessage,
		Query:                               s.Query,
		Summary:                             s.Summary,
		Title:                               s.Title,
		Model:                               s.Model,
		WorkingDir:                          s.WorkingDir,
		AutoAcceptEdits:                     s.AutoAcceptEdits,
		DangerouslySkipPermissions:          s.DangerouslySkipPermissions,
		DangerouslySkipPermissionsExpiresAt: s.DangerouslySkipPermissionsExpiresAt,
		Archived:                            s.Archived,
		Provider:                            s.Provider,
		// Note: CLICommand is not stored in database, it's a build-time constant
	}

	if s.CompletedAt != nil {
		info.EndTime = s.CompletedAt
	}

	// Populate Result field if we have result data
	if s.ResultContent != "" || s.NumTurns != nil || s.CostUSD != nil || s.DurationMS != nil {
		result := &claudecode.Result{
			Type:      "result",
			Subtype:   "session_completed",
			Result:    s.ResultContent,
			SessionID: s.ClaudeSessionID, // Use Claude session ID for consistency
		}

		if s.CostUSD != nil {
			result.CostUSD = *s.CostUSD
		}
		if s.NumTurns != nil {
			result.NumTurns = *s.NumTurns
		}
		if s.DurationMS != nil {
			result.DurationMS = *s.DurationMS
		}
		if s.ErrorMessage != "" {
			result.Error = s.ErrorMessage
			result.IsError = true
		}

		info.Result = result
	}

	return info
}<|MERGE_RESOLUTION|>--- conflicted
+++ resolved
@@ -81,25 +81,9 @@
 
 // ContinueSessionConfig contains the configuration for continuing a session
 type ContinueSessionConfig struct {
-<<<<<<< HEAD
-	ParentSessionID      string                // The parent session to resume from
-	Query                string                // The new query
-	Provider             string                // Provider to use (anthropic, openrouter, baseten, z-ai)
-	SystemPrompt         string                // Optional system prompt override
-	AppendSystemPrompt   string                // Optional append to system prompt
-	MCPConfig            *claudecode.MCPConfig // Optional MCP config override
-	PermissionPromptTool string                // Optional permission prompt tool
-	AllowedTools         []string              // Optional allowed tools override
-	DisallowedTools      []string              // Optional disallowed tools override
-	CustomInstructions   string                // Optional custom instructions
-	MaxTurns             int                   // Optional max turns override
-	ProxyEnabled         bool                  // Whether proxy is enabled
-	ProxyBaseURL         string                // Proxy base URL
-	ProxyModelOverride   string                // Model to use with proxy
-	ProxyAPIKey          string                // API key for proxy service
-=======
 	ParentSessionID       string                // The parent session to resume from
 	Query                 string                // The new query
+	Provider              string                // Provider to use (anthropic, openrouter, baseten, z_ai)
 	SystemPrompt          string                // Optional system prompt override
 	AppendSystemPrompt    string                // Optional append to system prompt
 	MCPConfig             *claudecode.MCPConfig // Optional MCP config override
@@ -113,7 +97,6 @@
 	ProxyBaseURL          string                // Proxy base URL
 	ProxyModelOverride    string                // Model to use with proxy
 	ProxyAPIKey           string                // API key for proxy service
->>>>>>> 062d70a8
 }
 
 // SessionManager defines the interface for managing Claude Code sessions
