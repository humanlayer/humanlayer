package main

import (
	"fmt"
	"strings"
	"time"

	"github.com/charmbracelet/bubbles/key"
	"github.com/charmbracelet/bubbles/textinput"
	"github.com/charmbracelet/bubbles/viewport"
	tea "github.com/charmbracelet/bubbletea"
	"github.com/charmbracelet/lipgloss"
	"github.com/humanlayer/humanlayer/hld/client"
	"github.com/humanlayer/humanlayer/hld/rpc"
)

// conversationModel contains all state related to the conversation view
type conversationModel struct {
	sessionID       string
	claudeSessionID string
	session         *rpc.SessionState
	events          []rpc.ConversationEvent
	viewport        viewport.Model

	// For inline approval handling
	pendingApprovals   []*rpc.ConversationEvent
	pendingApproval    *rpc.ConversationEvent // Current approval being processed
	approvalInput      textinput.Model
	showApprovalPrompt bool

	// For resume functionality
	resumeInput      textinput.Model
	showResumePrompt bool

	// Parent session data for inheritance (stored during resume)
	parentModel      string
	parentWorkingDir string

	// Loading states
	loading     bool
	error       error
	lastRefresh time.Time

	// Polling state for active sessions
	isPolling  bool
	pollTicker *time.Ticker
<<<<<<< HEAD

	// Scroll position tracking
	wasAtBottom bool // Track if user was at bottom before update
=======
	
	// Dimensions for dynamic layout
	contentWidth  int
	contentHeight int
>>>>>>> 082a02e0
}

// newConversationModel creates a new conversation model
func newConversationModel() conversationModel {
	vp := viewport.New(80, 20)
	vp.SetContent("")

	approvalInput := textinput.New()
	approvalInput.Placeholder = "Optional comment..."
	approvalInput.CharLimit = 500
	approvalInput.Width = 60

	resumeInput := textinput.New()
	resumeInput.Placeholder = "Enter your message to continue..."
	resumeInput.CharLimit = 1000
	resumeInput.Width = 80

	return conversationModel{
		viewport:      vp,
		approvalInput: approvalInput,
		resumeInput:   resumeInput,
		loading:       false,
	}
}

// setSession initializes the conversation view for a specific session
func (cm *conversationModel) setSession(sessionID string) {
	cm.sessionID = sessionID
	cm.claudeSessionID = "" // Will be populated from session state
	cm.loading = true
	cm.error = nil
	cm.clearApprovalState()
	cm.clearResumeState()
	cm.stopPolling() // Stop any existing polling
	// Clear parent data when switching sessions
	cm.parentModel = ""
	cm.parentWorkingDir = ""
	// Reset scroll tracking
	cm.wasAtBottom = true
}

// clearApprovalState resets approval-related state
func (cm *conversationModel) clearApprovalState() {
	cm.pendingApproval = nil
	cm.showApprovalPrompt = false
	cm.approvalInput.Reset()
	// Restore viewport size when hiding prompt
	cm.adjustViewportSize()
}

// clearResumeState resets resume-related state
func (cm *conversationModel) clearResumeState() {
	cm.showResumePrompt = false
	cm.resumeInput.Reset()
	// Restore viewport size when hiding prompt
	cm.adjustViewportSize()
}

// startPolling begins 3-second polling for active sessions
func (cm *conversationModel) startPolling() tea.Cmd {
	if cm.isPolling {
		return nil // Already polling
	}

	cm.isPolling = true
	cm.pollTicker = time.NewTicker(3 * time.Second)

	return func() tea.Msg {
		<-cm.pollTicker.C
		return pollRefreshMsg{sessionID: cm.sessionID}
	}
}

// stopPolling stops the polling timer
func (cm *conversationModel) stopPolling() {
	if cm.pollTicker != nil {
		cm.pollTicker.Stop()
		cm.pollTicker = nil
	}
	cm.isPolling = false
}

// isActiveSession returns true if session is running or starting
func (cm *conversationModel) isActiveSession() bool {
	return cm.session != nil && (cm.session.Status == "running" || cm.session.Status == "starting")
}

// updateSize updates the viewport dimensions based on content area size
func (cm *conversationModel) updateSize(width, height int) {
<<<<<<< HEAD
	// Calculate dynamic height based on actual content
	// Start with full height minus tab bar (2 lines) and status bar (1 line)
	availableHeight := height - 3

	// Account for conversation header (2 lines)
	availableHeight -= 2

	// Account for bottom content dynamically
	bottomContentHeight := cm.calculateBottomContentHeight()
	availableHeight -= bottomContentHeight

	// Ensure minimum height
	viewportHeight := availableHeight
=======
	// height is already the content area (terminal - tab bar - status bar)
	// Store dimensions for dynamic adjustment
	cm.contentWidth = width
	cm.contentHeight = height
	
	// Calculate viewport size based on current state
	cm.adjustViewportSize()

	// Also update input field widths
	inputWidth := width - 10
	if inputWidth < 10 {
		inputWidth = 10
	}
	cm.approvalInput.Width = inputWidth
	cm.resumeInput.Width = inputWidth
}

// adjustViewportSize dynamically adjusts viewport based on active prompts
func (cm *conversationModel) adjustViewportSize() {
	// Skip if dimensions not set yet
	if cm.contentWidth == 0 || cm.contentHeight == 0 {
		return
	}
	
	// Start with content dimensions
	viewportHeight := cm.contentHeight - 2 - 1 // header (2 lines) + status line (1 line)
	
	// Reduce height when input prompts are shown
	if cm.showApprovalPrompt || cm.showResumePrompt {
		// Input prompt takes: border (2) + padding (2) + content (3 lines) + spacing (1) = 8 lines
		viewportHeight -= 8
	}
	
>>>>>>> 082a02e0
	if viewportHeight < 5 {
		viewportHeight = 5 // Minimum height
	}

	viewportWidth := cm.contentWidth
	if viewportWidth < 20 {
		viewportWidth = 20 // Minimum width
	}

	cm.viewport.Width = viewportWidth
	cm.viewport.Height = viewportHeight
}

// calculateBottomContentHeight calculates the height of dynamic bottom content
func (cm *conversationModel) calculateBottomContentHeight() int {
	height := 0

	// Leading newline that separates input prompts from viewport
	height += 1

	// Account for input prompts
	if cm.showApprovalPrompt || cm.showResumePrompt {
		// Input prompt with border, padding, and multi-line content:
		// - Top border: 1 line
		// - Top padding: 1 line
		// - Prompt text: 1 line
		// - Input field: 1 line
		// - Helper text: 1 line
		// - Bottom padding: 1 line
		// - Bottom border: 1 line
		// - Trailing newline: 1 line
		height += 8
	} else {
		// Status line when no prompts are shown
		height += 1
	}

	return height
}

// Update handles messages for the conversation view
func (cm *conversationModel) Update(msg tea.Msg, m *model) tea.Cmd {
	var cmds []tea.Cmd

	switch msg := msg.(type) {
	case tea.WindowSizeMsg:
		// Handle window resize - update viewport dimensions
		cm.updateSize(m.width, m.height)
		return nil

	case tea.KeyMsg:
		// Handle different input modes
		if cm.showApprovalPrompt && cm.approvalInput.Focused() {
			return cm.updateApprovalInput(msg, m)
		}
		if cm.showResumePrompt && cm.resumeInput.Focused() {
			return cm.updateResumeInput(msg, m)
		}

		// Regular conversation view navigation
		return cm.updateConversationView(msg, m)

	case fetchConversationMsg:
		cm.loading = false
		if msg.err != nil {
			cm.error = msg.err
			return nil
		}
		cm.session = msg.session
		cm.events = msg.events
		cm.lastRefresh = time.Now()

		// If this is a child session with missing data, use parent data stored during resume
		if cm.session != nil && cm.session.ParentSessionID != "" {
			if cm.session.Model == "" && cm.parentModel != "" {
				cm.session.Model = cm.parentModel
			}
			if cm.session.WorkingDir == "" && cm.parentWorkingDir != "" {
				cm.session.WorkingDir = cm.parentWorkingDir
			}
		}

		// Cache the conversation for future use (if session and events are not nil)
		if cm.session != nil && cm.events != nil {
			m.conversationCache.put(cm.sessionID, cm.session, cm.events)
		}

		// Find any pending approvals
		cm.findPendingApproval()

		// Store current scroll position before updating content
		cm.wasAtBottom = cm.viewport.AtBottom()

		// Update viewport content
		content := cm.renderConversationContent()
		cm.viewport.SetContent(content)

		// Only auto-scroll if user was already at bottom or this is initial load
		if cm.wasAtBottom || cm.lastRefresh.IsZero() {
			cm.viewport.GotoBottom()
		}

		// Start polling if this is an active session
		if cm.isActiveSession() && !cm.isPolling {
			return cm.startPolling()
		}

		return nil

	case pollRefreshMsg:
		// Only refresh if we're still viewing the same session and it's active
		if msg.sessionID == cm.sessionID && cm.isActiveSession() {
			// Remember scroll position before refresh
			cm.wasAtBottom = cm.viewport.AtBottom()
			// Silently refresh in background - don't show loading state
			cmds = append(cmds, fetchConversationSilent(m.daemonClient, cm.sessionID))
			// Continue polling
			if cm.isPolling {
				cmds = append(cmds, cm.startPolling())
			}
		}
		return tea.Batch(cmds...)

	case approvalSentMsg:
		if msg.err != nil {
			cm.error = msg.err
			return nil
		}
		// Clear approval state and refresh conversation
		cm.clearApprovalState()
		// Invalidate cache since approval status changed
		m.conversationCache.invalidate(cm.sessionID)
		return fetchConversation(m.daemonClient, cm.sessionID)

	case continueSessionMsg:
		if msg.err != nil {
			cm.error = msg.err
			return nil
		}
		// Navigate to the new session
		cm.clearResumeState()
		cm.setSession(msg.sessionID)
		return fetchConversation(m.daemonClient, msg.sessionID)
	}

	return tea.Batch(cmds...)
}

// updateConversationView handles key events in the main conversation view
func (cm *conversationModel) updateConversationView(msg tea.KeyMsg, m *model) tea.Cmd {
	switch {
	case key.Matches(msg, keys.Back):
		// Go back to previous view
		return nil

	case key.Matches(msg, keys.Up), key.Matches(msg, keys.Down),
		msg.String() == "pgup", msg.String() == "pgdown",
		msg.String() == "home", msg.String() == "end":
		// Scroll conversation
		var cmd tea.Cmd
		cm.viewport, cmd = cm.viewport.Update(msg)
		// Update scroll position tracking after manual scrolling
		cm.wasAtBottom = cm.viewport.AtBottom()
		return cmd

	case key.Matches(msg, keys.Approve):
		// Quick approve pending approval
		if cm.pendingApproval != nil && cm.pendingApproval.ApprovalID != "" {
			return sendApproval(m.daemonClient, cm.pendingApproval.ApprovalID, true, "")
		}

	case key.Matches(msg, keys.Deny):
		// Show approval input for deny with comment
		if cm.pendingApproval != nil {
			cm.showApprovalPrompt = true
			cm.approvalInput.Focus()
			cm.approvalInput.Placeholder = "Reason for denial..."
			// Adjust viewport to make room for input prompt
			cm.adjustViewportSize()
		}

	case msg.String() == "r":
		// Show resume prompt for completed sessions
		if cm.session != nil && cm.session.Status == "completed" {
			cm.showResumePrompt = true
			cm.resumeInput.Focus()
			// Adjust viewport to make room for input prompt
			cm.adjustViewportSize()
		}

	case msg.String() == "p":
		// Jump to parent session if this is a continued session
		if cm.session != nil && cm.session.ParentSessionID != "" {
			cm.setSession(cm.session.ParentSessionID)
			return fetchConversation(m.daemonClient, cm.session.ParentSessionID)
		}

	case key.Matches(msg, keys.Refresh):
		// Refresh conversation - invalidate cache to force fresh data
		m.conversationCache.invalidate(cm.sessionID)
		return fetchConversation(m.daemonClient, cm.sessionID)
	}

	return nil
}

// updateApprovalInput handles key events when approval input is focused
func (cm *conversationModel) updateApprovalInput(msg tea.KeyMsg, m *model) tea.Cmd {
	switch {
	case key.Matches(msg, keys.Back):
		cm.clearApprovalState()
		return nil

	case key.Matches(msg, keys.Enter):
		// Send denial with comment
		if cm.pendingApproval != nil && cm.pendingApproval.ApprovalID != "" {
			comment := cm.approvalInput.Value()
			approvalID := cm.pendingApproval.ApprovalID
			cm.clearApprovalState()
			return sendApproval(m.daemonClient, approvalID, false, comment)
		}
		cm.clearApprovalState()
		return nil

	default:
		// Handle text input
		var cmd tea.Cmd
		cm.approvalInput, cmd = cm.approvalInput.Update(msg)
		return cmd
	}
}

// updateResumeInput handles key events when resume input is focused
func (cm *conversationModel) updateResumeInput(msg tea.KeyMsg, m *model) tea.Cmd {
	switch {
	case key.Matches(msg, keys.Back), key.Matches(msg, keys.Quit), msg.String() == "ctrl+c":
		// Multiple ways to escape the input
		cm.clearResumeState()
		return nil

	case key.Matches(msg, keys.Enter):
		// Continue session with new message
		if cm.session != nil && cm.sessionID != "" {
			query := cm.resumeInput.Value()
			if query != "" {
				// Store parent session data for inheritance
				cm.parentModel = cm.session.Model
				cm.parentWorkingDir = cm.session.WorkingDir
				return continueSession(m.daemonClient, cm.sessionID, query)
			}
		}
		cm.clearResumeState()
		return nil

	default:
		// Handle text input
		var cmd tea.Cmd
		cm.resumeInput, cmd = cm.resumeInput.Update(msg)
		return cmd
	}
}

// findPendingApproval looks for pending approvals in the conversation
func (cm *conversationModel) findPendingApproval() {
	cm.pendingApprovals = nil
	cm.pendingApproval = nil

	// Find all pending approvals
	for i := range cm.events {
		event := &cm.events[i]
		if event.EventType == "tool_call" &&
			event.ApprovalStatus == "pending" &&
			!event.IsCompleted {
			cm.pendingApprovals = append(cm.pendingApprovals, event)
		}
	}

	// Set the first one as the current pending approval if not already handling one
	if len(cm.pendingApprovals) > 0 && cm.pendingApproval == nil {
		cm.pendingApproval = cm.pendingApprovals[0]
	}
}

// View renders the conversation view
func (cm *conversationModel) View(m *model) string {
	// Always update size based on current terminal dimensions
	cm.updateSize(m.width, m.height)

	if cm.loading {
		loadingStyle := lipgloss.NewStyle().
			Foreground(lipgloss.Color("243")).
			Italic(true).
			Padding(2, 0)
		return loadingStyle.Render("Loading conversation...")
	}

	if cm.error != nil {
		errorStyle := lipgloss.NewStyle().
			Foreground(lipgloss.Color("196")).
			Padding(2, 0)
		// Use the full width for conversation errors since they replace content
		errorMsg := preprocessError(cm.error.Error())
		return errorStyle.Render(fmt.Sprintf("Error: %s", errorMsg))
	}

	if cm.session == nil {
		emptyStyle := lipgloss.NewStyle().
			Foreground(lipgloss.Color("241")).
			Italic(true).
			Padding(2, 0)
		return emptyStyle.Render("No conversation selected")
	}

	var s strings.Builder

	// Header with session info
	s.WriteString(cm.renderHeader(m) + "\n")

	// Conversation content
	s.WriteString(cm.viewport.View())

	// Input prompts (already includes leading newline if needed)
	s.WriteString(cm.renderInputPrompts(m))

	return s.String()
}

// renderHeader renders the conversation header with session metadata
func (cm *conversationModel) renderHeader(m *model) string {
	headerStyle := lipgloss.NewStyle().
		Bold(true).
		Foreground(lipgloss.Color("205")).
		BorderStyle(lipgloss.NormalBorder()).
		BorderBottom(true).
		Width(m.width-2).
		Padding(0, 1)

	// Status icon
	statusIcon := "⏸"
	switch cm.session.Status {
	case "starting":
		statusIcon = "🔄"
	case "running":
		statusIcon = "🟢"
	case "completed":
		statusIcon = "✅"
	case "failed":
		statusIcon = "❌"
	case "waiting_input":
		statusIcon = "⏳"
	}

	// Build header content
	title := fmt.Sprintf("%s Conversation", statusIcon)
	if cm.session.Model != "" && cm.session.Model != "default" {
		title += fmt.Sprintf(" (%s)", cm.session.Model)
	}

	// Add parent indicator if this is a continued session
	if cm.session.ParentSessionID != "" {
		title += " [continued]"
	}

	// Add pending approval count if any
	if len(cm.pendingApprovals) > 0 {
		approvalStyle := lipgloss.NewStyle().
			Foreground(lipgloss.Color("226")).
			Bold(true)
		approvalText := fmt.Sprintf(" | %d pending approval", len(cm.pendingApprovals))
		if len(cm.pendingApprovals) > 1 {
			approvalText = fmt.Sprintf(" | %d pending approvals", len(cm.pendingApprovals))
		}
		title += approvalStyle.Render(approvalText)
	}

	return headerStyle.Render(title)
}

// renderConversationContent generates the full conversation content
func (cm *conversationModel) renderConversationContent() string {
	if len(cm.events) == 0 {
		return lipgloss.NewStyle().
			Foreground(lipgloss.Color("241")).
			Italic(true).
			Render("No conversation events yet...")
	}

	var content strings.Builder

	// Show initial query
	if cm.session.Query != "" {
		content.WriteString(cm.renderUserMessage(cm.session.Query))
		content.WriteString("\n\n")
	}

	// Render all events
	for i, event := range cm.events {
		content.WriteString(cm.renderEvent(&event))

		// Add spacing between events (except last)
		if i < len(cm.events)-1 {
			content.WriteString("\n\n")
		}
	}

	return content.String()
}

// renderEvent renders a single conversation event
func (cm *conversationModel) renderEvent(event *rpc.ConversationEvent) string {
	switch event.EventType {
	case "message":
		switch event.Role {
		case "user":
			return cm.renderUserMessage(event.Content)
		case "assistant":
			return cm.renderAssistantMessage(event.Content)
		}

	case "tool_call":
		return cm.renderToolCall(event)

	case "tool_result":
		return cm.renderToolResult(event)
	}

	// Fallback for unknown event types
	return lipgloss.NewStyle().
		Foreground(lipgloss.Color("243")).
		Italic(true).
		Render(fmt.Sprintf("[%s event]", event.EventType))
}

// renderUserMessage renders a user message
func (cm *conversationModel) renderUserMessage(content string) string {
	userStyle := lipgloss.NewStyle().
		Foreground(lipgloss.Color("39")). // Blue
		Bold(true)

	return userStyle.Render("👤 User:") + "\n" + content
}

// renderAssistantMessage renders an assistant message
func (cm *conversationModel) renderAssistantMessage(content string) string {
	assistantStyle := lipgloss.NewStyle().
		Foreground(lipgloss.Color("252")). // Light gray
		Bold(true)

	return assistantStyle.Render("🤖 Assistant:") + "\n" + content
}

// renderToolCall renders a tool call event
func (cm *conversationModel) renderToolCall(event *rpc.ConversationEvent) string {
	var s strings.Builder

	// Tool call header with status icon
	toolIcon := "🔧"
	statusText := ""
	switch event.ApprovalStatus {
	case "pending":
		toolIcon = "⏳"
		statusText = " (pending approval"

		// Find which approval number this is
		for i, pa := range cm.pendingApprovals {
			if pa == event {
				if len(cm.pendingApprovals) > 1 {
					statusText += fmt.Sprintf(" %d of %d", i+1, len(cm.pendingApprovals))
				}
				break
			}
		}
		statusText += ")"

		if event == cm.pendingApproval {
			statusText += " - Press [y] to approve, [n] to deny"
		}
	case "approved":
		toolIcon = "✅"
		statusText = " (approved)"
	case "denied":
		toolIcon = "❌"
		statusText = " (denied)"
	}

	toolStyle := lipgloss.NewStyle().
		Foreground(lipgloss.Color("215")). // Orange
		Bold(true)

	s.WriteString(toolStyle.Render(fmt.Sprintf("%s Tool: %s%s", toolIcon, event.ToolName, statusText)))

	// Show simplified tool input (just the function signature, not full JSON)
	if event.ToolInputJSON != "" {
		// Just show a simple summary instead of full JSON
		s.WriteString("\n" + event.ToolInputJSON)
	}

	return s.String()
}

// renderToolResult renders a tool result event with context-aware formatting
func (cm *conversationModel) renderToolResult(event *rpc.ConversationEvent) string {
	if event.ToolResultContent == "" {
		return "" // No content to show
	}

	// TODO: This sequential lookup should be replaced with proper approval correlation
	// See TODO.md for detailed explanation of the proper fix

	// Find the corresponding tool_call by looking for the tool_call with matching tool_id
	var correspondingToolCall *rpc.ConversationEvent
	for i := range cm.events {
		if cm.events[i].EventType == "tool_call" && cm.events[i].ToolID == event.ToolResultForID {
			correspondingToolCall = &cm.events[i]
			break
		}
	}

	// If the corresponding tool call was denied, render as denial feedback
	if correspondingToolCall != nil && correspondingToolCall.ApprovalStatus == "denied" {
		return cm.renderDenialReason(event.ToolResultContent)
	}

	// Otherwise render as tool output with truncation
	return cm.renderToolOutput(event.ToolResultContent)
}

// renderDenialReason renders user denial feedback with distinctive styling
func (cm *conversationModel) renderDenialReason(content string) string {
	denialStyle := lipgloss.NewStyle().
		Foreground(lipgloss.Color("196")). // Red
		Bold(true)

	return denialStyle.Render("💬 Denial Reason:") + "\n" + content
}

// renderToolOutput renders tool output with smart truncation
func (cm *conversationModel) renderToolOutput(content string) string {
	const maxLines = 5
	const maxChars = 200

	toolOutputStyle := lipgloss.NewStyle().
		Foreground(lipgloss.Color("245")). // Gray
		Italic(true)

	// Split into lines for line-based truncation
	lines := strings.Split(content, "\n")

	// Truncate by lines if too many
	if len(lines) > maxLines {
		lines = lines[:maxLines]
		lines = append(lines, "...")
		content = strings.Join(lines, "\n")
	}

	// Truncate by characters if still too long
	if len(content) > maxChars {
		content = content[:maxChars-3] + "..."
	}

	return toolOutputStyle.Render("📄 Tool Output:") + "\n" + content
}

// renderInputPrompts renders any active input prompts
func (cm *conversationModel) renderInputPrompts(m *model) string {
	var s strings.Builder

	// Add leading newline to separate from viewport
	s.WriteString("\n")

	// Approval prompt
	if cm.showApprovalPrompt {
		promptStyle := lipgloss.NewStyle().
			Background(lipgloss.Color("235")).
			Foreground(lipgloss.Color("215")).
			Padding(1, 2).
			Width(m.width - 4).
			Border(lipgloss.RoundedBorder()).
			BorderForeground(lipgloss.Color("205"))

		promptContent := "❌ Deny with reason:\n" + cm.approvalInput.View() + "\n\nPress [enter] to submit, [esc] to cancel"
		s.WriteString(promptStyle.Render(promptContent) + "\n")
	}

	// Resume prompt
	if cm.showResumePrompt {
		promptStyle := lipgloss.NewStyle().
			Background(lipgloss.Color("235")).
			Foreground(lipgloss.Color("215")).
			Padding(1, 2).
			Width(m.width - 4).
			Border(lipgloss.RoundedBorder()).
			BorderForeground(lipgloss.Color("205"))

		promptContent := "🔄 Continue session:\n" + cm.resumeInput.View() + "\n\nPress [enter] to submit, [esc] to cancel"
		s.WriteString(promptStyle.Render(promptContent) + "\n")
	}

	// Status line
	if !cm.showApprovalPrompt && !cm.showResumePrompt {
		statusItems := []string{}

		// Navigation hints
		statusItems = append(statusItems, "[esc] back", "[↑/↓] scroll")

		// Approval actions
		if cm.pendingApproval != nil {
			statusItems = append(statusItems, "[y] approve", "[n] deny")
		}

		// Resume action
		if cm.session != nil && cm.session.Status == "completed" {
			statusItems = append(statusItems, "[r] resume")
		}

		// Parent navigation
		if cm.session != nil && cm.session.ParentSessionID != "" {
			statusItems = append(statusItems, "[p] parent")
		}

		statusItems = append(statusItems, "[F5] refresh")

		statusStyle := lipgloss.NewStyle().
			Foreground(lipgloss.Color("243")).
			Italic(true)

		s.WriteString(statusStyle.Render(strings.Join(statusItems, " • ")))
	}

	return s.String()
}

// Message types for conversation functionality

type fetchConversationMsg struct {
	session *rpc.SessionState
	events  []rpc.ConversationEvent
	err     error
}

type continueSessionMsg struct {
	sessionID       string
	claudeSessionID string
	err             error
}

type pollRefreshMsg struct {
	sessionID string
}

// API functions for conversation functionality

func fetchConversation(daemonClient client.Client, sessionID string) tea.Cmd {
	return func() tea.Msg {
		var session *rpc.SessionState
		var events []rpc.ConversationEvent

		// Fetch session state first
		if sessionID == "" {
			return fetchConversationMsg{err: fmt.Errorf("no session ID provided")}
		}

		sessionResp, err := daemonClient.GetSessionState(sessionID)
		if err != nil {
			return fetchConversationMsg{err: err}
		}
		session = &sessionResp.Session

		// Fetch conversation events using session ID
		convResp, err := daemonClient.GetConversation(sessionID)
		if err != nil {
			return fetchConversationMsg{err: err}
		}

		events = convResp.Events

		return fetchConversationMsg{
			session: session,
			events:  events,
		}
	}
}

func continueSession(daemonClient client.Client, sessionID, query string) tea.Cmd {
	return func() tea.Msg {
		resp, err := daemonClient.ContinueSession(rpc.ContinueSessionRequest{
			SessionID: sessionID,
			Query:     query,
		})
		if err != nil {
			return continueSessionMsg{err: err}
		}

		return continueSessionMsg{
			sessionID:       resp.SessionID,
			claudeSessionID: resp.ClaudeSessionID,
		}
	}
}

// fetchConversationSilent fetches conversation without showing loading state (for polling)
func fetchConversationSilent(daemonClient client.Client, sessionID string) tea.Cmd {
	return func() tea.Msg {
		var session *rpc.SessionState
		var events []rpc.ConversationEvent

		// Fetch session state first
		if sessionID == "" {
			return fetchConversationMsg{err: fmt.Errorf("no session ID provided")}
		}

		sessionResp, err := daemonClient.GetSessionState(sessionID)
		if err != nil {
			return fetchConversationMsg{err: err}
		}
		session = &sessionResp.Session

		// Fetch conversation events using session ID
		convResp, err := daemonClient.GetConversation(sessionID)
		if err != nil {
			return fetchConversationMsg{err: err}
		}

		events = convResp.Events

		return fetchConversationMsg{
			session: session,
			events:  events,
		}
	}
}<|MERGE_RESOLUTION|>--- conflicted
+++ resolved
@@ -44,16 +44,13 @@
 	// Polling state for active sessions
 	isPolling  bool
 	pollTicker *time.Ticker
-<<<<<<< HEAD
 
 	// Scroll position tracking
 	wasAtBottom bool // Track if user was at bottom before update
-=======
 	
 	// Dimensions for dynamic layout
 	contentWidth  int
 	contentHeight int
->>>>>>> 082a02e0
 }
 
 // newConversationModel creates a new conversation model
@@ -143,21 +140,6 @@
 
 // updateSize updates the viewport dimensions based on content area size
 func (cm *conversationModel) updateSize(width, height int) {
-<<<<<<< HEAD
-	// Calculate dynamic height based on actual content
-	// Start with full height minus tab bar (2 lines) and status bar (1 line)
-	availableHeight := height - 3
-
-	// Account for conversation header (2 lines)
-	availableHeight -= 2
-
-	// Account for bottom content dynamically
-	bottomContentHeight := cm.calculateBottomContentHeight()
-	availableHeight -= bottomContentHeight
-
-	// Ensure minimum height
-	viewportHeight := availableHeight
-=======
 	// height is already the content area (terminal - tab bar - status bar)
 	// Store dimensions for dynamic adjustment
 	cm.contentWidth = width
@@ -190,8 +172,6 @@
 		// Input prompt takes: border (2) + padding (2) + content (3 lines) + spacing (1) = 8 lines
 		viewportHeight -= 8
 	}
-	
->>>>>>> 082a02e0
 	if viewportHeight < 5 {
 		viewportHeight = 5 // Minimum height
 	}
@@ -205,32 +185,6 @@
 	cm.viewport.Height = viewportHeight
 }
 
-// calculateBottomContentHeight calculates the height of dynamic bottom content
-func (cm *conversationModel) calculateBottomContentHeight() int {
-	height := 0
-
-	// Leading newline that separates input prompts from viewport
-	height += 1
-
-	// Account for input prompts
-	if cm.showApprovalPrompt || cm.showResumePrompt {
-		// Input prompt with border, padding, and multi-line content:
-		// - Top border: 1 line
-		// - Top padding: 1 line
-		// - Prompt text: 1 line
-		// - Input field: 1 line
-		// - Helper text: 1 line
-		// - Bottom padding: 1 line
-		// - Bottom border: 1 line
-		// - Trailing newline: 1 line
-		height += 8
-	} else {
-		// Status line when no prompts are shown
-		height += 1
-	}
-
-	return height
-}
 
 // Update handles messages for the conversation view
 func (cm *conversationModel) Update(msg tea.Msg, m *model) tea.Cmd {
