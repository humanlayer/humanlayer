import { spawn } from 'child_process'
import { join } from 'path'
import { fileURLToPath } from 'url'
import { dirname } from 'path'
import { existsSync } from 'fs'
import { homedir } from 'os'
import { connect } from 'net'
import { resolveFullConfig } from '../config.js'

// Check if the daemon is running by trying to connect to its socket
async function isDaemonRunning(socketPath: string): Promise<boolean> {
  return new Promise(resolve => {
    const client = connect(socketPath, () => {
      client.end()
      resolve(true)
    })

    client.on('error', () => {
      resolve(false)
    })

    // Set a timeout
    client.setTimeout(1000, () => {
      client.destroy()
      resolve(false)
    })
  })
}

// Start the daemon in the background
<<<<<<< HEAD
async function startDaemon(daemonPath: string, config: any): Promise<void> {
=======
async function startDaemon(
  daemonPath: string,
  config: { api_key?: string; api_base_url?: string },
): Promise<void> {
>>>>>>> 527be115
  return new Promise((resolve, reject) => {
    console.log('Starting HumanLayer daemon...')

    // Pass configuration via environment variables
    const env = { ...process.env }
    if (config.api_key) {
      env.HUMANLAYER_API_KEY = config.api_key
    }
    if (config.api_base_url) {
      env.HUMANLAYER_API_BASE_URL = config.api_base_url
    }

    const daemon = spawn(daemonPath, [], {
      detached: true,
      stdio: 'ignore',
      env,
    })

    daemon.on('error', err => {
      reject(new Error(`Failed to start daemon: ${err.message}`))
    })

    daemon.on('spawn', () => {
      // Daemon started successfully
      daemon.unref() // Allow parent to exit independently

      // Give the daemon a moment to initialize
      setTimeout(() => {
        console.log('Daemon started successfully')
        resolve()
      }, 2000)
    })
  })
}

export const tuiCommand = async (options: Record<string, unknown> = {}) => {
  let child: ReturnType<typeof spawn> | null = null

  try {
    // Get the directory of the current module
    const __filename = fileURLToPath(import.meta.url)
    const __dirname = dirname(__filename)

    // Get socket path from configuration
    const config = resolveFullConfig(options)
    let socketPath = config.daemon_socket

    // Expand ~ to home directory if needed
    if (socketPath.startsWith('~')) {
      socketPath = join(homedir(), socketPath.slice(1))
    }

    // Check if daemon is running
    const daemonRunning = await isDaemonRunning(socketPath)

    if (!daemonRunning) {
      // Look for daemon binary
      const daemonPath = join(__dirname, './bin/hld')

      if (!existsSync(daemonPath)) {
        console.error('Daemon binary not found at:', daemonPath)
        console.error('Please ensure the HumanLayer daemon is installed.')
        process.exit(1)
      }

      try {
        await startDaemon(daemonPath, config)
      } catch (err) {
        console.error('Failed to start daemon:', err)
        console.error('You can try starting it manually with: hld')
        process.exit(1)
      }
    }

    // Path to the Go binary in dist/bin
    const binaryPath = join(__dirname, './bin/humanlayer-tui')

    // Prepare environment with daemon socket path if needed
    const env = { ...process.env }
    if (socketPath !== join(homedir(), '.humanlayer', 'daemon.sock')) {
      env.HUMANLAYER_DAEMON_SOCKET = socketPath
    }

    // Spawn the Go binary
    child = spawn(binaryPath, [], { stdio: 'inherit', env })

    // Handle child process exit
    child.on('exit', code => process.exit(code ?? 0))
    child.on('error', err => {
      console.error('Failed to start the TUI binary:', err)
      process.exit(1)
    })

    // Handle termination signals
    const handleSignal = (signal: NodeJS.Signals) => {
      if (child) {
        // Send the same signal to the child process
        child.kill(signal)
      }
    }

    // Register signal handlers
    process.on('SIGINT', handleSignal) // Ctrl+C
    process.on('SIGTERM', handleSignal) // kill command
    process.on('SIGHUP', handleSignal) // terminal closed

    // Cleanup on parent process exit
    process.on('exit', () => {
      if (child) {
        child.kill()
      }
    })
  } catch (error) {
    console.error('Error running tui:', error)
    if (child) {
      child.kill()
    }
    process.exit(1)
  }
}<|MERGE_RESOLUTION|>--- conflicted
+++ resolved
@@ -28,14 +28,10 @@
 }
 
 // Start the daemon in the background
-<<<<<<< HEAD
-async function startDaemon(daemonPath: string, config: any): Promise<void> {
-=======
 async function startDaemon(
   daemonPath: string,
   config: { api_key?: string; api_base_url?: string },
 ): Promise<void> {
->>>>>>> 527be115
   return new Promise((resolve, reject) => {
     console.log('Starting HumanLayer daemon...')
 
